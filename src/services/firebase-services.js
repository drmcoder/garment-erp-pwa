--- conflicted
+++ resolved
@@ -1,5 +1,5 @@
-// Optimized Firebase Services - Only actively used services
-// Reduced from ~2900 lines to essential services only
+// File: src/services/firebase-services.js
+// Firebase Services - Data Operations Layer
 
 import {
   db,
@@ -16,7 +16,12 @@
   where,
   orderBy,
   limit,
+  onSnapshot,
   serverTimestamp,
+  runTransaction,
+  increment,
+  signOut,
+  writeBatch,
 } from "../config/firebase";
 
 // User Activity Logging Service
@@ -48,6 +53,7 @@
 
   static async getClientIP() {
     try {
+      // Use local network information instead of external service to comply with CSP
       const connection = navigator.connection || navigator.mozConnection || navigator.webkitConnection;
       const networkInfo = connection ? `${connection.effectiveType}-${connection.downlink}mbps` : 'unknown';
       return `local-${networkInfo}`;
@@ -56,13 +62,13 @@
     }
   }
 
-  static async getUserActivity(userId, limitCount = 50) {
+  static async getUserActivity(userId, limit = 50) {
     try {
       const q = query(
         collection(db, 'activity_logs'),
         where('userId', '==', userId),
         orderBy('timestamp', 'desc'),
-        limit(limitCount)
+        limit(limit)
       );
       const snapshot = await getDocs(q);
       return snapshot.docs.map(doc => ({ id: doc.id, ...doc.data() }));
@@ -73,30 +79,1776 @@
   }
 }
 
-// Bundle Service - Essential bundle operations
+// Firebase Connection Test Service  
+export class ConnectionTestService {
+  static async testFirestoreConnection() {
+    try {
+      console.log('🔍 Testing Firestore connection...');
+      const currentUser = auth.currentUser;
+      console.log('🔍 Current auth user:', currentUser?.uid);
+      
+      // Try to read from a simple collection
+      const testRef = collection(db, 'connection_test');
+      await getDocs(testRef);
+      console.log('✅ Firestore connection successful');
+      
+      // Try a simple write operation
+      await addDoc(collection(db, 'connection_test'), {
+        test: true,
+        timestamp: serverTimestamp(),
+        user: currentUser?.uid || 'anonymous'
+      });
+      console.log('✅ Firestore write operation successful');
+      
+      return { success: true, authenticated: !!currentUser };
+    } catch (error) {
+      console.error('❌ Firestore connection test failed:', {
+        code: error.code,
+        message: error.message,
+        isAuthenticated: !!auth.currentUser
+      });
+      return { success: false, error: error.message, authenticated: !!auth.currentUser };
+    }
+  }
+}
+
+// Enhanced Data Persistence Service
+export class DataPersistenceService {
+  static async saveWorkSession(data) {
+    try {
+      console.log('🔍 Attempting to save work session:', data);
+      const currentUser = auth.currentUser;
+      console.log('🔍 Current auth user:', currentUser?.uid);
+      
+      const docRef = await addDoc(collection(db, 'work_sessions'), {
+        ...data,
+        createdAt: serverTimestamp(),
+        updatedAt: serverTimestamp()
+      });
+      console.log('✅ Work session saved successfully:', docRef.id);
+      return docRef.id;
+    } catch (error) {
+      console.error('❌ Error saving work session:', {
+        code: error.code,
+        message: error.message,
+        data,
+        isAuthenticated: !!auth.currentUser
+      });
+      throw error;
+    }
+  }
+
+  static async updateWorkSession(sessionId, updates) {
+    try {
+      await updateDoc(doc(db, 'work_sessions', sessionId), {
+        ...updates,
+        updatedAt: serverTimestamp()
+      });
+    } catch (error) {
+      console.error('Error updating work session:', error);
+      throw error;
+    }
+  }
+
+  static async saveProductionData(data) {
+    try {
+      const batch = writeBatch(db);
+      
+      // Save main production record
+      const prodRef = doc(collection(db, 'production_data'));
+      batch.set(prodRef, {
+        ...data,
+        timestamp: serverTimestamp()
+      });
+
+      // Update daily stats
+      const today = new Date().toISOString().split('T')[0];
+      const statsRef = doc(db, 'daily_stats', today);
+      batch.update(statsRef, {
+        totalPieces: increment(data.pieces || 0),
+        totalOperators: increment(data.operators || 0),
+        efficiency: data.efficiency || 0
+      });
+
+      await batch.commit();
+      return prodRef.id;
+    } catch (error) {
+      console.error('Error saving production data:', error);
+      throw error;
+    }
+  }
+}
+
+// Authentication Service
+export class AuthService {
+  // Login with username/email
+  static async login(usernameOrEmail, password, role = "operator") {
+    try {
+      // First, find user by username in the appropriate collection
+      const userCollection =
+        role === "operator"
+          ? COLLECTIONS.OPERATORS
+          : role === "supervisor"
+          ? COLLECTIONS.SUPERVISORS
+          : COLLECTIONS.MANAGEMENT;
+
+      const userQuery = query(
+        collection(db, userCollection),
+        where("username", "==", usernameOrEmail)
+      );
+
+      const userSnapshot = await getDocs(userQuery);
+
+      if (userSnapshot.empty) {
+        throw new Error("User not found");
+      }
+
+      const userData = userSnapshot.docs[0].data();
+
+      // For demo purposes, check password directly
+      // In production, use Firebase Auth with email
+      if (userData.password !== password) {
+        throw new Error("Invalid password");
+      }
+
+      // Update last login
+      await updateDoc(doc(db, userCollection, userData.id), {
+        lastLogin: serverTimestamp(),
+      });
+
+      // Log activity
+      await ActivityLogService.logActivity(userData.id, 'login', {
+        role: userData.role,
+        station: userData.station
+      });
+
+      return {
+        success: true,
+        user: {
+          id: userData.id,
+          username: userData.username,
+          name: userData.name,
+          nameEn: userData.nameEn,
+          role: userData.role,
+          machine: userData.machine,
+          station: userData.station,
+          department: userData.department,
+          permissions: userData.permissions || [],
+        },
+      };
+    } catch (error) {
+      console.error("Login error:", error);
+      return {
+        success: false,
+        error: error.message,
+      };
+    }
+  }
+
+  // Logout
+  static async logout() {
+    try {
+      await signOut(auth);
+      return { success: true };
+    } catch (error) {
+      console.error("Logout error:", error);
+      return { success: false, error: error.message };
+    }
+  }
+
+  // Get current user details
+  static async getCurrentUser(userId, role) {
+    try {
+      const userCollection =
+        role === "operator"
+          ? COLLECTIONS.OPERATORS
+          : role === "supervisor"
+          ? COLLECTIONS.SUPERVISORS
+          : COLLECTIONS.MANAGEMENT;
+
+      const userDoc = await getDoc(doc(db, userCollection, userId));
+
+      if (!userDoc.exists()) {
+        throw new Error("User not found");
+      }
+
+      return {
+        success: true,
+        user: userDoc.data(),
+      };
+    } catch (error) {
+      console.error("Get user error:", error);
+      return { success: false, error: error.message };
+    }
+  }
+}
+
+// Bundle Service
 export class BundleService {
+  // Get all bundles
   static async getAllBundles() {
     try {
-      const bundlesRef = collection(db, COLLECTIONS.BUNDLES);
-      const snapshot = await getDocs(query(bundlesRef, orderBy('createdAt', 'desc')));
-      
-      return snapshot.docs.map(doc => ({
+      const bundlesSnapshot = await getDocs(
+        query(collection(db, COLLECTIONS.BUNDLES), orderBy("createdAt", "desc"))
+      );
+
+      const bundles = bundlesSnapshot.docs.map((doc) => ({
         id: doc.id,
         ...doc.data(),
-        firebaseId: doc.id
       }));
-    } catch (error) {
-      console.error('Error fetching bundles:', error);
-      return [];
-    }
-  }
-
-  static async getBundleById(bundleId) {
-    try {
-<<<<<<< HEAD
+
+      return { success: true, bundles };
+    } catch (error) {
+      console.error("Get bundles error:", error);
+      return { success: false, error: error.message };
+    }
+  }
+
+  // Get bundles for specific operator
+  static async getOperatorBundles(operatorId, machineType = null) {
+    try {
+      // Base query for operator's assigned bundles
+      let bundleQuery = query(
+        collection(db, COLLECTIONS.BUNDLES),
+        where("assignedOperator", "==", operatorId),
+        orderBy("priority", "desc"),
+        orderBy("createdAt", "asc")
+      );
+
+      // If machine type is specified, add machine filter for extra security
+      if (machineType) {
+        bundleQuery = query(
+          collection(db, COLLECTIONS.BUNDLES),
+          where("assignedOperator", "==", operatorId),
+          where("machineType", "==", machineType),
+          orderBy("priority", "desc"),
+          orderBy("createdAt", "asc")
+        );
+      }
+
+      const bundlesSnapshot = await getDocs(bundleQuery);
+
+      const bundles = bundlesSnapshot.docs.map((doc) => ({
+        id: doc.id,
+        ...doc.data(),
+      }));
+
+      return { success: true, bundles };
+    } catch (error) {
+      console.error("Get operator bundles error:", error);
+      return { success: false, error: error.message };
+    }
+  }
+
+  // Get available bundles for assignment
+  static async getAvailableBundles(machineType = null) {
+    try {
+      console.log('🔍 Loading available bundles/work items from WIP data...');
+      
+      // First try to get work items from WIP
+      const wipWorkItems = await WIPService.getWorkItemsFromWIP();
+      
+      if (wipWorkItems.success && wipWorkItems.workItems.length > 0) {
+        console.log(`✅ Found ${wipWorkItems.workItems.length} work items from WIP`);
+        
+        // Filter by machine type if specified
+        let filteredWorkItems = wipWorkItems.workItems.filter(item => {
+          // For self-assignment, only include unassigned work that's available for assignment
+          // Exclude completed, in_progress, or assigned statuses but INCLUDE self_assigned for supervisor review
+          const excludedStatuses = ['operator_completed', 'completed', 'in_progress', 'assigned'];
+          const isAvailable = !excludedStatuses.includes(item.status) && (!item.assignedOperator || item.status === 'self_assigned');
+          
+          // Debug logging to see what's being filtered
+          if (!isAvailable) {
+            console.log(`🚫 Filtering out work item ${item.id}: status=${item.status}, assignedOperator=${item.assignedOperator}`);
+          }
+          
+          return isAvailable;
+        });
+        
+        if (machineType && machineType !== 'all') {
+          const beforeCount = filteredWorkItems.length;
+          filteredWorkItems = filteredWorkItems.filter(item => {
+            const machineMatch = item.machineType === machineType;
+            if (!machineMatch) {
+              console.log(`🚫 Machine mismatch for ${item.id}: expected=${machineType}, actual=${item.machineType}`);
+            }
+            return machineMatch;
+          });
+          console.log(`🔧 Machine filter: ${beforeCount} → ${filteredWorkItems.length} items (machine: ${machineType})`);
+        }
+        
+        // Format work items to match expected bundle structure
+        const bundles = filteredWorkItems.map((workItem, index) => {
+          // Debug first few items during formatting
+          if (index < 2) {
+            console.log(`🔍 Formatting work item ${index}:`, {
+              id: workItem.id,
+              wipEntryId: workItem.wipEntryId,
+              currentOperation: workItem.currentOperation,
+              beforeFormatting: 'Has these fields'
+            });
+          }
+          
+          return {
+          id: workItem.id,
+          article: workItem.article,
+          articleNumber: workItem.article,
+          articleName: workItem.articleName,
+          size: workItem.size,
+          color: workItem.color,
+          pieces: workItem.pieces,
+          quantity: workItem.pieces,
+          completedPieces: workItem.completedPieces || 0,
+          status: workItem.status,
+          machineType: workItem.machineType,
+          currentOperation: workItem.currentOperation,
+          priority: workItem.priority || 'medium',
+          deadline: workItem.deadline,
+          assignedOperator: workItem.assignedOperator,
+          assignedAt: workItem.assignedAt,
+          lotNumber: workItem.lotNumber,
+          rollNumber: workItem.rollNumber,
+          wipEntryId: workItem.wipEntryId,
+          createdAt: workItem.createdAt
+        };
+        });
+        
+        // Debug: check first formatted bundle
+        if (bundles.length > 0) {
+          console.log(`🔍 First formatted bundle:`, {
+            id: bundles[0].id,
+            wipEntryId: bundles[0].wipEntryId,
+            currentOperation: bundles[0].currentOperation,
+            afterFormatting: 'Final result'
+          });
+        }
+        
+        console.log(`✅ Returning ${bundles.length} formatted work items as bundles`);
+        return { success: true, bundles };
+      }
+      
+      // Fallback to original bundle logic if no WIP work items
+      console.log('⚠️ No WIP work items found, falling back to original bundle logic');
+      
+      let bundleQuery;
+      
+      // Simplified query to avoid composite index requirements
+      if (machineType && machineType !== 'all') {
+        bundleQuery = query(
+          collection(db, COLLECTIONS.BUNDLES),
+          where("machineType", "==", machineType),
+          where("status", "in", ["pending", "ready", "waiting"])
+        );
+      } else {
+        bundleQuery = query(
+          collection(db, COLLECTIONS.BUNDLES),
+          where("status", "in", ["pending", "ready", "waiting"])
+        );
+      }
+
+      const bundlesSnapshot = await getDocs(bundleQuery);
+
+      const bundles = bundlesSnapshot.docs.map((doc) => ({
+        id: doc.id,
+        ...doc.data(),
+      }));
+
+      // Enrich bundles with work history
+      const enrichedBundles = await Promise.all(bundles.map(async (bundle) => {
+        try {
+          // Get latest assignment history for this bundle
+          const historyQuery = query(
+            collection(db, COLLECTIONS.ASSIGNMENT_HISTORY),
+            where("bundleId", "==", bundle.id)
+          );
+          
+          const historySnapshot = await getDocs(historyQuery);
+          let lastWorker = null;
+          let lastAction = null;
+          let lastActionDate = null;
+
+          if (!historySnapshot.empty) {
+            // Sort by assignedAt desc to get latest
+            const histories = historySnapshot.docs
+              .map(doc => doc.data())
+              .sort((a, b) => {
+                const aTime = a.assignedAt?.toDate?.() || new Date(0);
+                const bTime = b.assignedAt?.toDate?.() || new Date(0);
+                return bTime - aTime;
+              });
+
+            if (histories.length > 0) {
+              const latestHistory = histories[0];
+              lastWorker = latestHistory.operatorName || latestHistory.operatorId;
+              lastAction = latestHistory.status === 'completed' ? 'Completed' : 'Worked on';
+              lastActionDate = latestHistory.assignedAt;
+            }
+          }
+
+          return {
+            ...bundle,
+            lastWorker,
+            lastAction,
+            lastActionDate
+          };
+        } catch (error) {
+          console.warn('Failed to get history for bundle', bundle.id, error);
+          return bundle;
+        }
+      }));
+
+      // Sort client-side: priority desc, then createdAt asc
+      enrichedBundles.sort((a, b) => {
+        // First by priority (desc)
+        if (b.priority !== a.priority) {
+          return (b.priority || 0) - (a.priority || 0);
+        }
+        // Then by createdAt (asc)
+        const aTime = a.createdAt?.toDate?.() || a.createdAt || new Date(0);
+        const bTime = b.createdAt?.toDate?.() || b.createdAt || new Date(0);
+        return new Date(aTime) - new Date(bTime);
+      });
+
+      return { success: true, bundles: enrichedBundles };
+    } catch (error) {
+      console.error("Get available bundles error:", error);
+      return { success: false, error: error.message };
+    }
+  }
+
+  // Atomic self-assignment with race condition protection
+  static async selfAssignBundle(bundleId, operatorId) {
+    try {
+      // Use atomic transaction to prevent race conditions
+      const result = await runTransaction(db, async (transaction) => {
+        const bundleRef = doc(db, COLLECTIONS.BUNDLES, bundleId);
+        const bundleDoc = await transaction.get(bundleRef);
+        
+        if (!bundleDoc.exists()) {
+          throw new Error(`Work no longer available - not found in system`);
+        }
+        
+        const bundleData = bundleDoc.data();
+        
+        // Only allow self-assignment if work is available
+        if (!['ready', 'pending'].includes(bundleData.status)) {
+          throw new Error(`Work no longer available - already ${bundleData.status}`);
+        }
+        
+        // Check if already assigned to someone else
+        if (bundleData.assignedOperator && bundleData.assignedOperator !== operatorId) {
+          throw new Error(`Work already requested by another operator`);
+        }
+        
+        // Atomic update to self_assigned status
+        transaction.update(bundleRef, {
+          assignedOperator: operatorId,
+          currentOperatorId: operatorId,
+          status: 'self_assigned',
+          selfAssignedAt: serverTimestamp(),
+          requestedBy: operatorId,
+          assignedBy: operatorId, // Self-assignment
+          updatedAt: serverTimestamp(),
+        });
+        
+        return { success: true, bundleData };
+      });
+      
+      // Send immediate notification to supervisors
+      await NotificationService.createNotification({
+        title: "नयाँ स्वयं असाइनमेन्ट अनुरोध",
+        titleEn: "New Self-Assignment Request",
+        message: `${operatorId} ले बन्डल #${bundleId} का लागि अनुरोध गर्यो`,
+        messageEn: `${operatorId} requested Bundle #${bundleId}`,
+        type: "self_assignment_request",
+        priority: "medium", 
+        targetRole: "supervisor",
+        bundleId: bundleId,
+        requestedBy: operatorId,
+        actionRequired: true
+      });
+
+      console.log(`✅ Bundle ${bundleId} atomically self-assigned to ${operatorId} with supervisor notification`);
+      return result;
+      
+    } catch (error) {
+      console.log(`❌ Self-assignment failed: ${error.message}`);
+      return { success: false, error: error.message };
+    }
+  }
+
+  // Get all self-assigned work for supervisor review
+  static async getSelfAssignedWork() {
+    try {
+      const q = query(
+        collection(db, COLLECTIONS.BUNDLES),
+        where('status', '==', 'self_assigned'),
+        orderBy('selfAssignedAt', 'asc')
+      );
+      
+      const snapshot = await getDocs(q);
+      const workItems = [];
+      
+      for (const doc of snapshot.docs) {
+        const data = doc.data();
+        
+        // Get operator name
+        const operatorDoc = await getDoc(doc(db, COLLECTIONS.OPERATORS, data.requestedBy));
+        const operatorName = operatorDoc.exists() ? operatorDoc.data().name : 'Unknown Operator';
+        
+        workItems.push({
+          id: doc.id,
+          ...data,
+          requestedByName: operatorName
+        });
+      }
+      
+      return { success: true, workItems };
+    } catch (error) {
+      console.error('Failed to get self-assigned work:', error);
+      return { success: false, error: error.message };
+    }
+  }
+
+  // Approve self-assignment
+  static async approveSelfAssignment(bundleId, supervisorId) {
+    try {
+      const result = await runTransaction(db, async (transaction) => {
+        const bundleRef = doc(db, COLLECTIONS.BUNDLES, bundleId);
+        const bundleDoc = await transaction.get(bundleRef);
+        
+        if (!bundleDoc.exists()) {
+          throw new Error('Bundle not found');
+        }
+        
+        const bundleData = bundleDoc.data();
+        
+        if (bundleData.status !== 'self_assigned') {
+          throw new Error('Bundle is not in self_assigned status');
+        }
+        
+        // Update to assigned status
+        transaction.update(bundleRef, {
+          status: 'assigned',
+          approvedBy: supervisorId,
+          approvedAt: serverTimestamp(),
+          assignedBy: supervisorId, // Supervisor becomes the assigner
+          assignedAt: serverTimestamp(),
+          updatedAt: serverTimestamp()
+        });
+        
+        return { success: true, bundleData };
+      });
+      
+      // Create notification for operator
+      await NotificationService.createNotification({
+        title: "काम अनुमोदन भयो",
+        titleEn: "Work Approved",
+        message: `बन्डल #${bundleId} अनुमोदन भयो - काम सुरु गर्न सक्नुहुन्छ`,
+        messageEn: `Bundle #${bundleId} approved - you can start working`,
+        type: "work_approved",
+        priority: "high",
+        targetUser: result.bundleData.requestedBy,
+        targetRole: "operator",
+        bundleId: bundleId
+      });
+      
+      console.log(`✅ Bundle ${bundleId} self-assignment approved by ${supervisorId}`);
+      return result;
+      
+    } catch (error) {
+      console.error('Failed to approve self-assignment:', error);
+      return { success: false, error: error.message };
+    }
+  }
+
+  // Reject self-assignment
+  static async rejectSelfAssignment(bundleId, supervisorId, reason = '') {
+    try {
+      const result = await runTransaction(db, async (transaction) => {
+        const bundleRef = doc(db, COLLECTIONS.BUNDLES, bundleId);
+        const bundleDoc = await transaction.get(bundleRef);
+        
+        if (!bundleDoc.exists()) {
+          throw new Error('Bundle not found');
+        }
+        
+        const bundleData = bundleDoc.data();
+        
+        if (bundleData.status !== 'self_assigned') {
+          throw new Error('Bundle is not in self_assigned status');
+        }
+        
+        // Reset to ready status and clear assignment
+        transaction.update(bundleRef, {
+          status: 'ready',
+          assignedOperator: null,
+          currentOperatorId: null,
+          requestedBy: null,
+          selfAssignedAt: null,
+          rejectedBy: supervisorId,
+          rejectedAt: serverTimestamp(),
+          rejectionReason: reason,
+          updatedAt: serverTimestamp()
+        });
+        
+        return { success: true, bundleData };
+      });
+      
+      // Create notification for operator
+      await NotificationService.createNotification({
+        title: "काम अस्वीकार गरियो",
+        titleEn: "Work Rejected",
+        message: reason ? 
+          `बन्डल #${bundleId} अस्वीकार: ${reason}` :
+          `बन्डल #${bundleId} अस्वीकार गरियो`,
+        messageEn: reason ?
+          `Bundle #${bundleId} rejected: ${reason}` :
+          `Bundle #${bundleId} was rejected`,
+        type: "work_rejected",
+        priority: "medium",
+        targetUser: result.bundleData.requestedBy,
+        targetRole: "operator",
+        bundleId: bundleId
+      });
+      
+      console.log(`❌ Bundle ${bundleId} self-assignment rejected by ${supervisorId}`);
+      return result;
+      
+    } catch (error) {
+      console.error('Failed to reject self-assignment:', error);
+      return { success: false, error: error.message };
+    }
+  }
+
+  // Reassign work to different operator
+  static async reassignWork(bundleId, newOperatorId, supervisorId) {
+    try {
+      const result = await runTransaction(db, async (transaction) => {
+        const bundleRef = doc(db, COLLECTIONS.BUNDLES, bundleId);
+        const bundleDoc = await transaction.get(bundleRef);
+        
+        if (!bundleDoc.exists()) {
+          throw new Error('Bundle not found');
+        }
+        
+        const bundleData = bundleDoc.data();
+        const originalOperator = bundleData.requestedBy;
+        
+        // Update assignment to new operator
+        transaction.update(bundleRef, {
+          status: 'assigned',
+          assignedOperator: newOperatorId,
+          currentOperatorId: newOperatorId,
+          assignedBy: supervisorId,
+          assignedAt: serverTimestamp(),
+          reassignedFrom: originalOperator,
+          reassignedAt: serverTimestamp(),
+          updatedAt: serverTimestamp()
+        });
+        
+        return { success: true, bundleData, originalOperator, newOperatorId };
+      });
+      
+      // Get operator names for notifications
+      const [originalOpDoc, newOpDoc] = await Promise.all([
+        getDoc(doc(db, COLLECTIONS.OPERATORS, result.originalOperator)),
+        getDoc(doc(db, COLLECTIONS.OPERATORS, result.newOperatorId))
+      ]);
+      
+      const originalOpName = originalOpDoc.exists() ? originalOpDoc.data().name : 'Unknown';
+      const newOpName = newOpDoc.exists() ? newOpDoc.data().name : 'Unknown';
+      
+      // Notify original operator
+      await NotificationService.createNotification({
+        title: "काम पुनः असाइन गरियो",
+        titleEn: "Work Reassigned",
+        message: `बन्डल #${bundleId} ${newOpName} लाई दिइयो`,
+        messageEn: `Bundle #${bundleId} was assigned to ${newOpName}`,
+        type: "work_reassigned",
+        priority: "medium",
+        targetUser: result.originalOperator,
+        targetRole: "operator",
+        bundleId: bundleId
+      });
+      
+      // Notify new operator
+      await NotificationService.createNotification({
+        title: "नयाँ काम असाइन",
+        titleEn: "New Work Assigned",
+        message: `बन्डल #${bundleId} तपाईंलाई असाइन गरियो`,
+        messageEn: `Bundle #${bundleId} has been assigned to you`,
+        type: "work_assignment",
+        priority: "high",
+        targetUser: result.newOperatorId,
+        targetRole: "operator",
+        bundleId: bundleId
+      });
+      
+      console.log(`🔄 Bundle ${bundleId} reassigned from ${originalOpName} to ${newOpName}`);
+      return result;
+      
+    } catch (error) {
+      console.error('Failed to reassign work:', error);
+      return { success: false, error: error.message };
+    }
+  }
+
+  // Assign bundle to operator
+  static async assignBundle(bundleId, operatorId, supervisorId) {
+    try {
       const bundleRef = doc(db, COLLECTIONS.BUNDLES, bundleId);
-      const bundleSnap = await getDoc(bundleRef);
-=======
+
+      // Check if bundle exists and is available
+      const bundleDoc = await getDoc(bundleRef);
+      if (!bundleDoc.exists()) {
+        return { 
+          success: false, 
+          error: `Bundle ${bundleId} not found in Firestore`,
+          errorCode: 'BUNDLE_NOT_FOUND'
+        };
+      }
+
+      const bundleData = bundleDoc.data();
+      if (bundleData.status !== 'pending') {
+        return { 
+          success: false, 
+          error: `Bundle ${bundleId} is not available (status: ${bundleData.status})` 
+        };
+      }
+
+      if (bundleData.assignedOperator && bundleData.assignedOperator !== operatorId) {
+        return { 
+          success: false, 
+          error: `Bundle ${bundleId} is already assigned to another operator` 
+        };
+      }
+
+      await updateDoc(bundleRef, {
+        assignedOperator: operatorId,
+        currentOperatorId: operatorId,
+        status: "assigned",
+        assignedAt: serverTimestamp(),
+        assignedBy: supervisorId,
+        updatedAt: serverTimestamp(),
+      });
+
+      // Update operator's current bundle
+      const operatorRef = doc(db, COLLECTIONS.OPERATORS, operatorId);
+      const operatorDoc = await getDoc(operatorRef);
+      
+      if (operatorDoc.exists()) {
+        await updateDoc(operatorRef, {
+          currentBundle: bundleId,
+        });
+      } else {
+        console.warn(`Operator ${operatorId} not found, skipping operator update`);
+      }
+
+      // Create notification for operator
+      await NotificationService.createNotification({
+        title: "नयाँ काम तोकिएको",
+        titleEn: "New Work Assigned",
+        message: `बन्डल #${bundleId} तपाईंको स्टेसनमा तयार छ`,
+        messageEn: `Bundle #${bundleId} ready at your station`,
+        type: "work_assignment",
+        priority: "high",
+        targetUser: operatorId,
+        targetRole: "operator",
+        bundleId: bundleId,
+        actionRequired: true,
+      });
+
+      return { success: true };
+    } catch (error) {
+      console.error("Assign bundle error:", error);
+      return { success: false, error: error.message };
+    }
+  }
+
+
+  // Start work on bundle
+  static async startWork(bundleId, operatorId) {
+    try {
+      const bundleRef = doc(db, COLLECTIONS.BUNDLES, bundleId);
+
+      await updateDoc(bundleRef, {
+        status: "in-progress",
+        startedAt: serverTimestamp(),
+        updatedAt: serverTimestamp(),
+      });
+
+      return { success: true };
+    } catch (error) {
+      console.error("Start work error:", error);
+      return { success: false, error: error.message };
+    }
+  }
+
+  // Complete work on bundle
+  static async completeWork(bundleId, completionData) {
+    try {
+      const {
+        operatorId,
+        completedPieces,
+        defectivePieces,
+        qualityGood,
+        qualityNotes,
+        actualTime,
+      } = completionData;
+
+      const bundleRef = doc(db, COLLECTIONS.BUNDLES, bundleId);
+      const bundleDoc = await getDoc(bundleRef);
+
+      if (!bundleDoc.exists()) {
+        throw new Error("Bundle not found");
+      }
+
+      const bundleData = bundleDoc.data();
+      const earnings = completedPieces * bundleData.rate;
+      const qualityScore =
+        completedPieces > 0
+          ? Math.round(
+              ((completedPieces - defectivePieces) / completedPieces) * 100
+            )
+          : 100;
+
+      // Update bundle
+      await updateDoc(bundleRef, {
+        status: qualityGood ? "completed" : "quality-check",
+        completedAt: serverTimestamp(),
+        completedPieces,
+        defectivePieces,
+        qualityStatus: qualityGood ? "passed" : "rework",
+        qualityNotes: qualityNotes || "",
+        actualTime,
+        qualityScore,
+        updatedAt: serverTimestamp(),
+      });
+
+      // Update operator stats
+      const operatorRef = doc(db, COLLECTIONS.OPERATORS, operatorId);
+      await updateDoc(operatorRef, {
+        currentBundle: null,
+        "todayStats.piecesCompleted": increment(completedPieces),
+        "todayStats.earnings": increment(earnings),
+        "todayStats.defects": increment(defectivePieces),
+      });
+
+      // Create wage record
+      await addDoc(collection(db, COLLECTIONS.WAGE_RECORDS), {
+        operatorId,
+        bundleId,
+        date: new Date().toISOString().split("T")[0],
+        pieces: completedPieces,
+        rate: bundleData.rate,
+        earnings,
+        article: bundleData.article,
+        operation: bundleData.currentOperation,
+        qualityScore,
+        createdAt: serverTimestamp(),
+      });
+
+      return {
+        success: true,
+        earnings,
+        qualityScore,
+      };
+    } catch (error) {
+      console.error("Complete work error:", error);
+      return { success: false, error: error.message };
+    }
+  }
+
+  // Real-time bundle updates subscription
+  static subscribeToOperatorBundles(operatorId, callback) {
+    const q = query(
+      collection(db, COLLECTIONS.BUNDLES),
+      where("assignedOperator", "==", operatorId),
+      orderBy("createdAt", "desc")
+    );
+
+    return onSnapshot(q, (snapshot) => {
+      const bundles = snapshot.docs.map((doc) => ({
+        id: doc.id,
+        ...doc.data(),
+      }));
+      callback(bundles);
+    });
+  }
+}
+
+// Notification Service
+export class NotificationService {
+  // Create notification
+  static async createNotification(notificationData) {
+    try {
+      const docRef = await addDoc(collection(db, COLLECTIONS.NOTIFICATIONS), {
+        ...notificationData,
+        read: false,
+        createdAt: serverTimestamp(),
+      });
+
+      return { success: true, id: docRef.id };
+    } catch (error) {
+      console.error("Create notification error:", error);
+      return { success: false, error: error.message };
+    }
+  }
+
+  // Get notifications for user
+  static async getUserNotifications(userId, role, limit_count = 20) {
+    try {
+      const notificationsSnapshot = await getDocs(
+        query(
+          collection(db, COLLECTIONS.NOTIFICATIONS),
+          where("targetUser", "==", userId),
+          orderBy("createdAt", "desc"),
+          limit(limit_count)
+        )
+      );
+
+      const notifications = notificationsSnapshot.docs.map((doc) => ({
+        id: doc.id,
+        ...doc.data(),
+      }));
+
+      return { success: true, notifications };
+    } catch (error) {
+      console.error("Get notifications error:", error);
+      return { success: false, error: error.message };
+    }
+  }
+
+  // Mark notification as read
+  static async markAsRead(notificationId) {
+    try {
+      await updateDoc(doc(db, COLLECTIONS.NOTIFICATIONS, notificationId), {
+        read: true,
+        readAt: serverTimestamp(),
+      });
+
+      return { success: true };
+    } catch (error) {
+      console.error("Mark notification read error:", error);
+      return { success: false, error: error.message };
+    }
+  }
+
+  // Real-time notifications subscription
+  static subscribeToUserNotifications(userId, callback) {
+    const q = query(
+      collection(db, COLLECTIONS.NOTIFICATIONS),
+      where("targetUser", "==", userId),
+      where("read", "==", false),
+      orderBy("createdAt", "desc")
+    );
+
+    return onSnapshot(q, (snapshot) => {
+      const notifications = snapshot.docs.map((doc) => ({
+        id: doc.id,
+        ...doc.data(),
+      }));
+      callback(notifications);
+    });
+  }
+}
+
+// Production Statistics Service
+export class ProductionService {
+  // Get today's production stats
+  static async getTodayStats() {
+    try {
+      const today = new Date().toISOString().split("T")[0];
+      const statsDoc = await getDoc(
+        doc(db, COLLECTIONS.PRODUCTION_STATS, today)
+      );
+
+      if (!statsDoc.exists()) {
+        // Return default stats if none exist
+        return {
+          success: true,
+          stats: {
+            totalProduction: 0,
+            targetProduction: 5000,
+            efficiency: 0,
+            qualityScore: 100,
+            activeOperators: 0,
+            completedBundles: 0,
+            pendingBundles: 0,
+          },
+        };
+      }
+
+      return {
+        success: true,
+        stats: statsDoc.data(),
+      };
+    } catch (error) {
+      console.error("Get today stats error:", error);
+      return { success: false, error: error.message };
+    }
+  }
+
+  // Update production stats
+  static async updateProductionStats(updates) {
+    try {
+      const today = new Date().toISOString().split("T")[0];
+      const statsRef = doc(db, COLLECTIONS.PRODUCTION_STATS, today);
+
+      await updateDoc(statsRef, {
+        ...updates,
+        updatedAt: serverTimestamp(),
+      });
+
+      return { success: true };
+    } catch (error) {
+      console.error("Update production stats error:", error);
+      return { success: false, error: error.message };
+    }
+  }
+
+  // Get line status
+  static async getLineStatus(lineId = "line-1") {
+    try {
+      const lineDoc = await getDoc(doc(db, COLLECTIONS.LINE_STATUS, lineId));
+
+      if (!lineDoc.exists()) {
+        throw new Error("Line status not found");
+      }
+
+      return {
+        success: true,
+        lineStatus: lineDoc.data(),
+      };
+    } catch (error) {
+      console.error("Get line status error:", error);
+      return { success: false, error: error.message };
+    }
+  }
+
+  // Real-time line status subscription
+  static subscribeToLineStatus(lineId, callback) {
+    return onSnapshot(doc(db, COLLECTIONS.LINE_STATUS, lineId), (doc) => {
+      if (doc.exists()) {
+        callback(doc.data());
+      }
+    });
+  }
+}
+
+// Quality Service
+export class QualityService {
+  // Report quality issue
+  static async reportQualityIssue(issueData) {
+    try {
+      const docRef = await addDoc(collection(db, COLLECTIONS.QUALITY_ISSUES), {
+        ...issueData,
+        status: "reported",
+        createdAt: serverTimestamp(),
+      });
+
+      // Create notification for supervisor
+      await NotificationService.createNotification({
+        title: "गुणस्तर समस्या रिपोर्ट",
+        titleEn: "Quality Issue Reported",
+        message: `बन्डल #${issueData.bundleId} मा गुणस्तर समस्या`,
+        messageEn: `Quality issue reported in Bundle #${issueData.bundleId}`,
+        type: "quality_alert",
+        priority: "high",
+        targetUser: issueData.supervisorId,
+        targetRole: "supervisor",
+        bundleId: issueData.bundleId,
+        actionRequired: true,
+      });
+
+      return { success: true, id: docRef.id };
+    } catch (error) {
+      console.error("Report quality issue error:", error);
+      return { success: false, error: error.message };
+    }
+  }
+
+  // Get quality issues
+  static async getQualityIssues(filters = {}) {
+    try {
+      let q = collection(db, COLLECTIONS.QUALITY_ISSUES);
+
+      if (filters.bundleId) {
+        q = query(q, where("bundleId", "==", filters.bundleId));
+      }
+
+      if (filters.operatorId) {
+        q = query(q, where("reportedBy", "==", filters.operatorId));
+      }
+
+      q = query(q, orderBy("createdAt", "desc"));
+
+      const issuesSnapshot = await getDocs(q);
+      const issues = issuesSnapshot.docs.map((doc) => ({
+        id: doc.id,
+        ...doc.data(),
+      }));
+
+      return { success: true, issues };
+    } catch (error) {
+      console.error("Get quality issues error:", error);
+      return { success: false, error: error.message };
+    }
+  }
+}
+
+// Operator Service for work assignment system
+export class OperatorService {
+  // Get all active operators with machine assignments from User Management
+  static async getActiveOperators() {
+    try {
+      const operatorsSnapshot = await getDocs(
+        query(
+          collection(db, COLLECTIONS.OPERATORS),
+          orderBy("name", "asc")
+        )
+      );
+
+      const operators = operatorsSnapshot.docs
+        .map((doc) => {
+          const userData = doc.data();
+          return {
+            id: doc.id,
+            username: userData.username,
+            name: userData.name || userData.nameEn,
+            nameNp: userData.nameNepali || userData.name,
+            nameEn: userData.nameEn || userData.name,
+            photo: userData.photo || '👨‍🏭',
+            role: 'operator',
+            station: userData.station,
+            stationNp: userData.stationNp || userData.station,
+            // Get machine assignment from User Management data
+            machine: userData.assignedMachine || (userData.machines && userData.machines[0]) || 'manual',
+            machines: userData.assignedMachine ? [userData.assignedMachine] : userData.machines || ['manual'],
+            skillLevel: userData.skillLevel || 'medium',
+            efficiency: userData.efficiency || 75,
+            currentLoad: userData.currentLoad || 0,
+            maxLoad: userData.maxLoad || 5,
+            status: userData.active !== false ? 'available' : 'inactive',
+            active: userData.active !== false,
+            createdAt: userData.createdAt?.toDate() || new Date()
+          };
+        })
+        .filter(operator => operator.active); // Only return active operators
+
+      console.log('🔍 OperatorService.getActiveOperators loaded operators with machines:', operators.length);
+      console.log('🔍 Sample operator with machine assignment:', operators[0]);
+
+      return { success: true, operators };
+    } catch (error) {
+      console.error("Get active operators error:", error);
+      return { success: false, error: error.message };
+    }
+  }
+
+  // Get operators by speciality
+  static async getOperatorsBySpeciality(speciality) {
+    try {
+      const operatorsSnapshot = await getDocs(
+        query(
+          collection(db, COLLECTIONS.OPERATORS),
+          where("speciality", "==", speciality),
+          orderBy("efficiency", "desc")
+        )
+      );
+
+      const operators = operatorsSnapshot.docs.map((doc) => ({
+        id: doc.id,
+        ...doc.data(),
+      }));
+
+      return { success: true, operators };
+    } catch (error) {
+      console.error("Get operators by speciality error:", error);
+      return { success: false, error: error.message };
+    }
+  }
+
+  // Update operator workload
+  static async updateOperatorWorkload(operatorId, workloadChange) {
+    try {
+      const operatorRef = doc(db, COLLECTIONS.OPERATORS, operatorId);
+      await updateDoc(operatorRef, {
+        currentWorkload: increment(workloadChange),
+        updatedAt: serverTimestamp(),
+      });
+
+      return { success: true };
+    } catch (error) {
+      console.error("Update operator workload error:", error);
+      return { success: false, error: error.message };
+    }
+  }
+
+  // Get operator availability
+  static async getOperatorAvailability(operatorId) {
+    try {
+      const operatorDoc = await getDoc(doc(db, COLLECTIONS.OPERATORS, operatorId));
+      
+      if (!operatorDoc.exists()) {
+        throw new Error("Operator not found");
+      }
+
+      const operatorData = operatorDoc.data();
+      const isAvailable = operatorData.currentWorkload < operatorData.maxWorkload;
+
+      return { 
+        success: true, 
+        available: isAvailable,
+        currentWorkload: operatorData.currentWorkload,
+        maxWorkload: operatorData.maxWorkload
+      };
+    } catch (error) {
+      console.error("Get operator availability error:", error);
+      return { success: false, error: error.message };
+    }
+  }
+
+  // Delete operator (soft delete - set active to false)
+  static async deleteOperator(operatorId) {
+    try {
+      console.log('🗑️ Deleting operator:', operatorId);
+      
+      // Soft delete - set active to false instead of actual deletion
+      await updateDoc(doc(db, COLLECTIONS.OPERATORS, operatorId), {
+        active: false,
+        deletedAt: serverTimestamp(),
+        lastUpdated: serverTimestamp()
+      });
+
+      console.log('✅ Operator deleted successfully (soft delete)');
+      return { success: true };
+    } catch (error) {
+      console.error("❌ Delete operator error:", error);
+      return { success: false, error: error.message };
+    }
+  }
+
+  // Permanently delete operator (hard delete)
+  static async permanentlyDeleteOperator(operatorId) {
+    try {
+      console.log('🗑️ Permanently deleting operator:', operatorId);
+      
+      await deleteDoc(doc(db, COLLECTIONS.OPERATORS, operatorId));
+
+      console.log('✅ Operator permanently deleted');
+      return { success: true };
+    } catch (error) {
+      console.error("❌ Permanently delete operator error:", error);
+      return { success: false, error: error.message };
+    }
+  }
+
+  // Get operators by machine type for emergency work assignment
+  static async getOperatorsByMachine(machineType) {
+    try {
+      const operatorsQuery = query(
+        collection(db, COLLECTIONS.OPERATORS),
+        where("machine", "==", machineType)
+      );
+      
+      const snapshot = await getDocs(operatorsQuery);
+      const operators = snapshot.docs.map(doc => ({ 
+        id: doc.id, 
+        ...doc.data() 
+      }));
+      
+      return { success: true, operators };
+    } catch (error) {
+      console.error('Failed to get operators by machine:', error);
+      return { success: false, error: error.message };
+    }
+  }
+}
+
+// Work Assignment Service
+// WIP (Work in Progress) Service
+export class WIPService {
+  static async saveWIPEntry(wipData) {
+    try {
+      console.log('🏗️ Saving WIP entry:', wipData);
+      
+      const currentUser = auth.currentUser;
+      const wipEntry = {
+        lotNumber: wipData.lotNumber,
+        nepaliDate: wipData.nepaliDate,
+        fabricName: wipData.fabricName,
+        fabricWidth: wipData.fabricWidth,
+        fabricStore: wipData.fabricStore,
+        totalRolls: wipData.totalRolls,
+        totalPieces: wipData.totalPieces,
+        parsedStyles: wipData.parsedStyles,
+        articleSizes: wipData.articleSizes,
+        status: 'active',
+        createdAt: serverTimestamp(),
+        updatedAt: serverTimestamp(),
+        createdBy: currentUser?.uid || 'anonymous'
+      };
+
+      // Save main WIP entry
+      const wipRef = await addDoc(collection(db, COLLECTIONS.WIP_ENTRIES), wipEntry);
+      console.log('✅ WIP entry saved with ID:', wipRef.id);
+
+      // Save individual rolls
+      const rollPromises = wipData.rolls.map(roll => 
+        addDoc(collection(db, COLLECTIONS.WIP_ROLLS), {
+          wipEntryId: wipRef.id,
+          rollNumber: roll.rollNumber,
+          colorName: roll.colorName,
+          layerCount: roll.layerCount,
+          markedWeight: roll.markedWeight,
+          actualWeight: roll.actualWeight,
+          pieces: roll.pieces,
+          createdAt: serverTimestamp()
+        })
+      );
+
+      await Promise.all(rollPromises);
+      console.log('✅ All rolls saved successfully');
+
+      // Generate work items from WIP
+      await this.generateWorkItemsFromWIP(wipRef.id, wipData);
+
+      return { success: true, wipId: wipRef.id };
+    } catch (error) {
+      console.error('❌ Error saving WIP entry:', error);
+      return { success: false, error: error.message };
+    }
+  }
+
+  static async generateWorkItemsFromWIP(wipEntryId, wipData) {
+    try {
+      console.log('🔧 Generating work items from WIP:', wipEntryId);
+      
+      // Process each style and roll combination
+      for (const style of wipData.parsedStyles) {
+        const articleConfig = wipData.articleSizes[style.articleNumber];
+        if (!articleConfig) continue;
+
+        // Parse sizes and ratios intelligently - handle multiple separators
+        const parseSmartInput = (input) => {
+          if (!input) return [];
+          return input
+            .replace(/[;,|]/g, ':')
+            .split(':')
+            .map(s => s.trim())
+            .filter(s => s.length > 0);
+        };
+        
+        const sizes = parseSmartInput(articleConfig.sizes);
+        const ratios = parseSmartInput(articleConfig.ratios).map(r => parseInt(r) || 0);
+
+        // Create bundles/work items for each roll
+        for (const roll of wipData.rolls) {
+          // Calculate pieces per size for this roll
+          for (let index = 0; index < sizes.length; index++) {
+            const size = sizes[index];
+            if (index < ratios.length) {
+              const piecesForSize = ratios[index] * roll.layerCount;
+              
+              if (piecesForSize > 0) {
+                // Detect garment type and get complete production workflow
+                const garmentTypeId = ConfigService.detectGarmentType(style.styleName);
+                const operationWorkflow = await ConfigService.getOperationsForGarment(garmentTypeId);
+                
+                console.log(`📋 Creating ${operationWorkflow.length} operations for ${style.styleName} (${garmentTypeId})`);
+                
+                // Create separate work item for EACH operation (realistic flexible garment production)
+                for (const operationStep of operationWorkflow) {
+                  // Determine work item availability status based on workflow type
+                  let workItemStatus = 'pending';
+                  let canStartImmediately = false;
+                  
+                  // Check if this operation can start immediately (no dependencies)
+                  if (!operationStep.dependencies || operationStep.dependencies.length === 0) {
+                    canStartImmediately = true;
+                    workItemStatus = 'ready'; // Can be assigned immediately
+                  }
+                  
+                  // For parallel operations, they can start as soon as their dependencies are met
+                  if (operationStep.workflowType === 'parallel') {
+                    workItemStatus = 'pending'; // Will be available when dependencies are done
+                  }
+                  
+                  const workItem = {
+                    wipEntryId,
+                    lotNumber: wipData.lotNumber,
+                    article: style.articleNumber,
+                    articleName: style.styleName,
+                    size: size,
+                    color: roll.colorName,
+                    pieces: piecesForSize,
+                    rollNumber: roll.rollNumber,
+                    status: workItemStatus,
+                    
+                    // Real production workflow: each operation on specific machine
+                    currentOperation: operationStep.operation,
+                    machineType: operationStep.machine,
+                    operationSequence: operationStep.sequence,
+                    estimatedTime: operationStep.estimatedTime,
+                    
+                    // Flexible workflow properties
+                    workflowType: operationStep.workflowType || 'sequential',
+                    dependencies: operationStep.dependencies || [],
+                    parallelGroup: operationStep.parallelGroup || null,
+                    canStartImmediately: canStartImmediately,
+                    
+                    priority: 'medium',
+                    createdAt: serverTimestamp(),
+                    deadline: new Date(Date.now() + 7 * 24 * 60 * 60 * 1000), // 7 days from now
+                    completedPieces: 0,
+                    assignedOperator: null,
+                    assignedAt: null,
+                    
+                    // Production workflow context
+                    garmentType: garmentTypeId,
+                    totalOperations: operationWorkflow.length,
+                    workflowStep: `${operationStep.sequence}/${operationWorkflow.length}`,
+                    
+                    // Bundle reference for parallel workflow tracking
+                    bundleId: `${wipData.lotNumber}-${style.articleNumber}-${size}-${roll.colorName}`,
+                    workflowId: `${wipEntryId}-${style.articleNumber}-${size}-${roll.colorName}`
+                  };
+                  
+                  await addDoc(collection(db, COLLECTIONS.WORK_ITEMS), workItem);
+                  const workTypeEmoji = operationStep.workflowType === 'parallel' ? '🔄' : '➡️';
+                  console.log(`✅ Created: ${workTypeEmoji} ${operationStep.operation} → ${operationStep.machine} (${piecesForSize} pcs) [${operationStep.workflowType}]`);
+                }
+              }
+            }
+          }
+        }
+      }
+
+      console.log('✅ Work items generated successfully');
+    } catch (error) {
+      console.error('❌ Error generating work items:', error);
+      throw error;
+    }
+  }
+
+  // Smart operation assignment based on style using ConfigService
+  static async getOperationForStyle(styleName) {
+    const lowerStyle = styleName?.toLowerCase() || '';
+    const operations = await ConfigService.getOperations();
+    
+    // Smart matching based on style
+    if (lowerStyle.includes('t-shirt') || lowerStyle.includes('polo')) {
+      return operations.find(op => op.id === 'shoulder_join')?.name || 'shoulder join';
+    } else if (lowerStyle.includes('pant') || lowerStyle.includes('trouser')) {
+      return operations.find(op => op.id === 'side_seam')?.name || 'side seam';
+    } else if (lowerStyle.includes('shirt')) {
+      return operations.find(op => op.id === 'collar')?.name || 'collar';
+    } else if (lowerStyle.includes('jacket') || lowerStyle.includes('coat')) {
+      return operations.find(op => op.id === 'sleeve_attach')?.name || 'sleeve attach';
+    } else {
+      // Return a random operation for variety
+      const randomOp = operations[Math.floor(Math.random() * operations.length)];
+      return randomOp?.name || 'sewing';
+    }
+  }
+
+  // Smart machine assignment based on style using ConfigService
+  static async getMachineTypeForStyle(styleName) {
+    const lowerStyle = styleName?.toLowerCase() || '';
+    const machines = await ConfigService.getMachines();
+    
+    // Smart matching based on style
+    if (lowerStyle.includes('t-shirt') || lowerStyle.includes('polo')) {
+      return machines.find(m => m.id === 'overlock')?.id || 'overlock';
+    } else if (lowerStyle.includes('pant') || lowerStyle.includes('trouser')) {
+      return machines.find(m => m.id === 'flatlock')?.id || 'flatlock';
+    } else if (lowerStyle.includes('shirt')) {
+      return machines.find(m => m.id === 'single-needle')?.id || 'single-needle';
+    } else if (lowerStyle.includes('jacket') || lowerStyle.includes('coat')) {
+      return machines.find(m => m.id === 'single-needle')?.id || 'single-needle';
+    } else {
+      // Return random active machine for variety
+      const activeMachines = machines.filter(m => m.active !== false);
+      const randomMachine = activeMachines[Math.floor(Math.random() * activeMachines.length)];
+      return randomMachine?.id || 'single-needle';
+    }
+  }
+
+  static async getAllWIPEntries() {
+    try {
+      console.log('📋 Loading all WIP entries...');
+      
+      const q = query(
+        collection(db, COLLECTIONS.WIP_ENTRIES),
+        orderBy('createdAt', 'desc')
+      );
+      
+      const snapshot = await getDocs(q);
+      const wipEntries = [];
+      
+      for (const doc of snapshot.docs) {
+        const wipData = { id: doc.id, ...doc.data() };
+        
+        // Load associated rolls
+        const rollsQuery = query(
+          collection(db, COLLECTIONS.WIP_ROLLS),
+          where('wipEntryId', '==', doc.id),
+          orderBy('rollNumber', 'asc')
+        );
+        
+        const rollsSnapshot = await getDocs(rollsQuery);
+        wipData.rolls = rollsSnapshot.docs.map(rollDoc => ({
+          id: rollDoc.id,
+          ...rollDoc.data()
+        }));
+        
+        wipEntries.push(wipData);
+      }
+      
+      console.log(`✅ Loaded ${wipEntries.length} WIP entries`);
+      return { success: true, wipEntries };
+    } catch (error) {
+      console.error('❌ Error loading WIP entries:', error);
+      return { success: false, error: error.message, wipEntries: [] };
+    }
+  }
+
+  static async getWorkItemsFromWIP() {
+    try {
+      console.log('📋 Loading work items from WIP...');
+      
+      const q = query(
+        collection(db, COLLECTIONS.WORK_ITEMS),
+        orderBy('createdAt', 'desc')
+      );
+      
+      const snapshot = await getDocs(q);
+      const workItems = snapshot.docs.map(doc => {
+        const data = doc.data();
+        // Debug: log a sample work item to see what fields it has
+        if (snapshot.docs.indexOf(doc) === 0) {
+          console.log('🔍 Sample work item from WIP:', {
+            id: doc.id,
+            wipEntryId: data.wipEntryId,
+            currentOperation: data.currentOperation,
+            operation: data.operation,
+            machineType: data.machineType,
+            allFields: Object.keys(data)
+          });
+        }
+        return {
+          id: doc.id,
+          ...data
+        };
+      });
+      
+      console.log(`✅ Loaded ${workItems.length} work items from WIP`);
+      
+      // Debug: show field names of first work item
+      if (workItems.length > 0) {
+        console.log('🔍 First work item fields:', Object.keys(workItems[0]));
+        console.log('🔍 First work item sample data:', {
+          id: workItems[0].id,
+          wipEntryId: workItems[0].wipEntryId,
+          currentOperation: workItems[0].currentOperation,
+          operation: workItems[0].operation,
+          machineType: workItems[0].machineType
+        });
+      }
+      
+      return { success: true, workItems };
+    } catch (error) {
+      console.error('❌ Error loading work items:', error);
+      return { success: false, error: error.message, workItems: [] };
+    }
+  }
+
+  static async deleteWIPEntry(wipEntryId) {
+    try {
+      console.log('🗑️ Deleting WIP entry:', wipEntryId);
+      
+      // Delete associated rolls
+      const rollsQuery = query(
+        collection(db, COLLECTIONS.WIP_ROLLS),
+        where('wipEntryId', '==', wipEntryId)
+      );
+      
+      const rollsSnapshot = await getDocs(rollsQuery);
+      const deleteRollPromises = rollsSnapshot.docs.map(rollDoc =>
+        deleteDoc(doc(db, COLLECTIONS.WIP_ROLLS, rollDoc.id))
+      );
+      
+      await Promise.all(deleteRollPromises);
+      
+      // Delete associated work items
+      const workItemsQuery = query(
+        collection(db, COLLECTIONS.WORK_ITEMS),
+        where('wipEntryId', '==', wipEntryId)
+      );
+      
+      const workItemsSnapshot = await getDocs(workItemsQuery);
+      const deleteWorkItemPromises = workItemsSnapshot.docs.map(workItemDoc =>
+        deleteDoc(doc(db, COLLECTIONS.WORK_ITEMS, workItemDoc.id))
+      );
+      
+      await Promise.all(deleteWorkItemPromises);
+      
+      // Delete main WIP entry
+      await deleteDoc(doc(db, COLLECTIONS.WIP_ENTRIES, wipEntryId));
+      
+      console.log('✅ WIP entry and associated data deleted successfully');
+      return { success: true };
+    } catch (error) {
+      console.error('❌ Error deleting WIP entry:', error);
+      return { success: false, error: error.message };
+    }
+  }
+
+  // Assign work item to operator (handles WIP-generated work items)
+  static async assignWorkItem(workItemId, operatorId, supervisorId, status = 'assigned') {
+    try {
+      console.log(`🔄 Assigning work item ${workItemId} to operator ${operatorId}`);
+      
+      const workItemRef = doc(db, COLLECTIONS.WORK_ITEMS, workItemId);
+      
+      // Check if work item exists and is available
+      const workItemDoc = await getDoc(workItemRef);
+      if (!workItemDoc.exists()) {
+        return { 
+          success: false, 
+          error: `Work item ${workItemId} not found in Firestore`,
+          errorCode: 'WORK_ITEM_NOT_FOUND'
+        };
+      }
+
+      const workItemData = workItemDoc.data();
+      if (workItemData.status !== 'pending' && workItemData.status !== 'ready') {
+        return {
+          success: false,
+          error: `Work item ${workItemId} is not available for assignment (status: ${workItemData.status})`,
+          errorCode: 'WORK_ITEM_NOT_AVAILABLE'
+        };
+      }
+
+      // MACHINE TYPE VALIDATION - Check if operator can handle this machine type
+      if (workItemData.machineType && workItemData.machineType !== 'manual') {
+        try {
+          // Get operator information to check machine compatibility
+          const operatorRef = doc(db, COLLECTIONS.OPERATORS, operatorId);
+          const operatorDoc = await getDoc(operatorRef);
+          
+          if (!operatorDoc.exists()) {
+            return {
+              success: false,
+              error: `Operator ${operatorId} not found in system`,
+              errorCode: 'OPERATOR_NOT_FOUND'
+            };
+          }
+
+          const operatorData = operatorDoc.data();
+          const operatorMachines = operatorData.assignedMachine 
+            ? [operatorData.assignedMachine] 
+            : (operatorData.machines || ['manual']);
+
+          console.log(`🔍 Work item machine type: ${workItemData.machineType}`);
+          console.log(`🔍 Operator ${operatorId} machines:`, operatorMachines);
+
+          // Check if operator's machines are compatible with work item machine type
+          const isCompatible = operatorMachines.includes(workItemData.machineType) || 
+                               operatorMachines.includes('multi-machine') ||
+                               (workItemData.machineType === 'single-needle' && operatorMachines.includes('singleNeedle')) ||
+                               (workItemData.machineType === 'single-needle' && operatorMachines.includes('single_needle')) ||
+                               (workItemData.machineType === 'overlock' && operatorMachines.includes('overlock')) ||
+                               (workItemData.machineType === 'flatlock' && operatorMachines.includes('flatlock')) ||
+                               (workItemData.machineType === 'buttonAttach' && operatorMachines.includes('buttonAttach')) ||
+                               (workItemData.machineType === 'buttonhole' && operatorMachines.includes('buttonhole'));
+
+          if (!isCompatible) {
+            const operatorName = operatorData.name || operatorId;
+            return {
+              success: false,
+              error: `❌ MACHINE TYPE MISMATCH: Cannot assign ${workItemData.machineType} work to operator ${operatorName} who is assigned to ${operatorMachines.join(', ')} machines`,
+              errorCode: 'MACHINE_TYPE_MISMATCH',
+              details: {
+                workItemMachine: workItemData.machineType,
+                operatorMachines: operatorMachines,
+                operationName: workItemData.operationName || workItemData.currentOperation
+              }
+            };
+          }
+
+          console.log(`✅ Machine type validation passed: ${workItemData.machineType} compatible with operator machines`);
+        } catch (validationError) {
+          console.error('❌ Error during machine type validation:', validationError);
+          // Continue with assignment if validation fails due to system error
+          console.warn('⚠️ Continuing with assignment despite validation error');
+        }
+      }
+
+      // Update work item with assignment
+      await updateDoc(workItemRef, {
+        status: status,
+        assignedOperator: operatorId,
+        assignedAt: serverTimestamp(),
+        assignedBy: supervisorId,
+        updatedAt: serverTimestamp()
+      });
+
+      console.log(`✅ Work item ${workItemId} assigned to operator ${operatorId}`);
+      return { success: true };
+    } catch (error) {
+      console.error('❌ Error assigning work item:', error);
+      return { success: false, error: error.message };
+    }
+  }
+
+  // Start work item (update status to in_progress/working)
+  static async startWorkItem(workItemId, operatorId) {
+    try {
+      console.log(`🚀 Starting work item ${workItemId} for operator ${operatorId}`);
+      
+      const workItemRef = doc(db, COLLECTIONS.WORK_ITEMS, workItemId);
+      
+      // Check if work item exists and is assigned to this operator
+      const workItemDoc = await getDoc(workItemRef);
+      if (!workItemDoc.exists()) {
+        return { 
+          success: false, 
+          error: `Work item ${workItemId} not found in Firestore`,
+          errorCode: 'WORK_ITEM_NOT_FOUND'
+        };
+      }
+
+      const workItemData = workItemDoc.data();
+      if (workItemData.assignedOperator !== operatorId) {
+        return {
+          success: false,
+          error: `Work item ${workItemId} is not assigned to operator ${operatorId}`,
+          errorCode: 'NOT_ASSIGNED_TO_OPERATOR'
+        };
+      }
+
+      // Update work item status to in_progress (working)
+      await updateDoc(workItemRef, {
+        status: 'in_progress',
+        startedAt: serverTimestamp(),
+        updatedAt: serverTimestamp()
+      });
+
+      console.log(`✅ Work item ${workItemId} started - status updated to 'in_progress'`);
+      return { success: true };
+    } catch (error) {
+      console.error('❌ Error starting work item:', error);
+      return { success: false, error: error.message };
+    }
+  }
+
+  // Get all self-assigned WIP work items for supervisor review
+  static async getSelfAssignedWorkItems() {
+    try {
       const q = query(
         collection(db, COLLECTIONS.WORK_ITEMS),
         where('status', '==', 'self_assigned'),
@@ -105,401 +1857,1052 @@
       
       const snapshot = await getDocs(q);
       const workItems = [];
->>>>>>> 313c627f
-      
-      if (bundleSnap.exists()) {
-        return { id: bundleSnap.id, ...bundleSnap.data() };
-      } else {
-        console.log('No bundle found with ID:', bundleId);
-        return null;
-      }
-    } catch (error) {
-      console.error('Error fetching bundle:', error);
-      return null;
-    }
-  }
-
-  static async updateBundle(bundleId, updates) {
-    try {
-      const bundleRef = doc(db, COLLECTIONS.BUNDLES, bundleId);
-      await updateDoc(bundleRef, {
-        ...updates,
-        updatedAt: serverTimestamp()
-      });
-      console.log('Bundle updated successfully');
+      
+      for (const doc of snapshot.docs) {
+        const data = doc.data();
+        
+        // Get operator name
+        const operatorDoc = await getDoc(doc(db, COLLECTIONS.OPERATORS, data.requestedBy));
+        const operatorName = operatorDoc.exists() ? operatorDoc.data().name : 'Unknown Operator';
+        
+        workItems.push({
+          id: doc.id,
+          ...data,
+          requestedByName: operatorName
+        });
+      }
+      
+      return { success: true, workItems };
+    } catch (error) {
+      console.error('Failed to get self-assigned WIP work items:', error);
+      return { success: false, error: error.message };
+    }
+  }
+
+  // Approve WIP self-assignment
+  static async approveSelfAssignment(workItemId, supervisorId) {
+    try {
+      const result = await runTransaction(db, async (transaction) => {
+        const workItemRef = doc(db, COLLECTIONS.WORK_ITEMS, workItemId);
+        const workItemDoc = await transaction.get(workItemRef);
+        
+        if (!workItemDoc.exists()) {
+          throw new Error('Work item not found');
+        }
+        
+        const workItemData = workItemDoc.data();
+        
+        if (workItemData.status !== 'self_assigned') {
+          throw new Error('Work item is not in self_assigned status');
+        }
+        
+        // Update to assigned status
+        transaction.update(workItemRef, {
+          status: 'assigned',
+          approvedBy: supervisorId,
+          approvedAt: serverTimestamp(),
+          assignedBy: supervisorId,
+          assignedAt: serverTimestamp(),
+          updatedAt: serverTimestamp()
+        });
+        
+        return { success: true, workItemData };
+      });
+      
+      // Create notification for operator
+      await NotificationService.createNotification({
+        title: "काम अनुमोदन भयो",
+        titleEn: "Work Approved",
+        message: `काम आइटम #${workItemId} अनुमोदन भयो`,
+        messageEn: `Work item #${workItemId} approved`,
+        type: "work_approved",
+        priority: "high",
+        targetUser: result.workItemData.requestedBy,
+        targetRole: "operator",
+        workItemId: workItemId
+      });
+      
+      console.log(`✅ WIP work item ${workItemId} self-assignment approved by ${supervisorId}`);
+      return result;
+      
+    } catch (error) {
+      console.error('Failed to approve WIP self-assignment:', error);
+      return { success: false, error: error.message };
+    }
+  }
+
+  // Reject WIP self-assignment
+  static async rejectSelfAssignment(workItemId, supervisorId, reason = '') {
+    try {
+      const result = await runTransaction(db, async (transaction) => {
+        const workItemRef = doc(db, COLLECTIONS.WORK_ITEMS, workItemId);
+        const workItemDoc = await transaction.get(workItemRef);
+        
+        if (!workItemDoc.exists()) {
+          throw new Error('Work item not found');
+        }
+        
+        const workItemData = workItemDoc.data();
+        
+        if (workItemData.status !== 'self_assigned') {
+          throw new Error('Work item is not in self_assigned status');
+        }
+        
+        // Reset to ready status and clear assignment
+        transaction.update(workItemRef, {
+          status: 'ready',
+          assignedOperator: null,
+          requestedBy: null,
+          selfAssignedAt: null,
+          rejectedBy: supervisorId,
+          rejectedAt: serverTimestamp(),
+          rejectionReason: reason,
+          updatedAt: serverTimestamp()
+        });
+        
+        return { success: true, workItemData };
+      });
+      
+      // Create notification for operator
+      await NotificationService.createNotification({
+        title: "काम अस्वीकार गरियो",
+        titleEn: "Work Rejected",
+        message: reason ? 
+          `काम आइटम #${workItemId} अस्वीकार: ${reason}` :
+          `काम आइटम #${workItemId} अस्वीकार गरियो`,
+        messageEn: reason ?
+          `Work item #${workItemId} rejected: ${reason}` :
+          `Work item #${workItemId} was rejected`,
+        type: "work_rejected",
+        priority: "medium",
+        targetUser: result.workItemData.requestedBy,
+        targetRole: "operator",
+        workItemId: workItemId
+      });
+      
+      console.log(`❌ WIP work item ${workItemId} self-assignment rejected by ${supervisorId}`);
+      return result;
+      
+    } catch (error) {
+      console.error('Failed to reject WIP self-assignment:', error);
+      return { success: false, error: error.message };
+    }
+  }
+
+  // Reassign WIP work to different operator
+  static async reassignWork(workItemId, newOperatorId, supervisorId) {
+    try {
+      const result = await runTransaction(db, async (transaction) => {
+        const workItemRef = doc(db, COLLECTIONS.WORK_ITEMS, workItemId);
+        const workItemDoc = await transaction.get(workItemRef);
+        
+        if (!workItemDoc.exists()) {
+          throw new Error('Work item not found');
+        }
+        
+        const workItemData = workItemDoc.data();
+        const originalOperator = workItemData.requestedBy;
+        
+        // Update assignment to new operator
+        transaction.update(workItemRef, {
+          status: 'assigned',
+          assignedOperator: newOperatorId,
+          assignedBy: supervisorId,
+          assignedAt: serverTimestamp(),
+          reassignedFrom: originalOperator,
+          reassignedAt: serverTimestamp(),
+          updatedAt: serverTimestamp()
+        });
+        
+        return { success: true, workItemData, originalOperator, newOperatorId };
+      });
+      
+      // Get operator names for notifications
+      const [originalOpDoc, newOpDoc] = await Promise.all([
+        getDoc(doc(db, COLLECTIONS.OPERATORS, result.originalOperator)),
+        getDoc(doc(db, COLLECTIONS.OPERATORS, result.newOperatorId))
+      ]);
+      
+      const originalOpName = originalOpDoc.exists() ? originalOpDoc.data().name : 'Unknown';
+      const newOpName = newOpDoc.exists() ? newOpDoc.data().name : 'Unknown';
+      
+      // Notify original operator
+      await NotificationService.createNotification({
+        title: "काम पुनः असाइन गरियो",
+        titleEn: "Work Reassigned",
+        message: `काम आइटम #${workItemId} ${newOpName} लाई दिइयो`,
+        messageEn: `Work item #${workItemId} was assigned to ${newOpName}`,
+        type: "work_reassigned",
+        priority: "medium",
+        targetUser: result.originalOperator,
+        targetRole: "operator",
+        workItemId: workItemId
+      });
+      
+      // Notify new operator
+      await NotificationService.createNotification({
+        title: "नयाँ काम असाइन",
+        titleEn: "New Work Assigned",
+        message: `काम आइटम #${workItemId} तपाईंलाई असाइन गरियो`,
+        messageEn: `Work item #${workItemId} has been assigned to you`,
+        type: "work_assignment",
+        priority: "high",
+        targetUser: result.newOperatorId,
+        targetRole: "operator",
+        workItemId: workItemId
+      });
+      
+      console.log(`🔄 WIP work item ${workItemId} reassigned from ${originalOpName} to ${newOpName}`);
+      return result;
+      
+    } catch (error) {
+      console.error('Failed to reassign WIP work:', error);
+      return { success: false, error: error.message };
+    }
+  }
+
+  // Self-assign WIP work item (atomic operation)
+  static async selfAssignWorkItem(workItemId, operatorId) {
+    try {
+      const result = await runTransaction(db, async (transaction) => {
+        const workItemRef = doc(db, COLLECTIONS.WORK_ITEMS, workItemId);
+        const workItemDoc = await transaction.get(workItemRef);
+        
+        if (!workItemDoc.exists()) {
+          throw new Error(`Work no longer available - not found in system`);
+        }
+        
+        const workItemData = workItemDoc.data();
+        
+        if (!['ready', 'pending'].includes(workItemData.status)) {
+          throw new Error(`Work no longer available - already ${workItemData.status}`);
+        }
+        
+        if (workItemData.assignedOperator && workItemData.assignedOperator !== operatorId) {
+          throw new Error(`Work already requested by another operator`);
+        }
+        
+        transaction.update(workItemRef, {
+          assignedOperator: operatorId,
+          status: 'self_assigned',
+          selfAssignedAt: serverTimestamp(),
+          requestedBy: operatorId,
+          updatedAt: serverTimestamp(),
+        });
+        
+        return { success: true, workItemData };
+      });
+      
+      // Send notification to supervisors
+      await NotificationService.createNotification({
+        title: "नयाँ स्वयं असाइनमेन्ट अनुरोध",
+        titleEn: "New Self-Assignment Request",
+        message: `${operatorId} ले काम आइटम #${workItemId} का लागि अनुरोध गर्यो`,
+        messageEn: `${operatorId} requested Work Item #${workItemId}`,
+        type: "self_assignment_request",
+        priority: "medium",
+        targetRole: "supervisor",
+        workItemId: workItemId,
+        requestedBy: operatorId,
+        actionRequired: true
+      });
+      
+      return result;
+    } catch (error) {
+      return { success: false, error: error.message };
+    }
+  }
+
+  // Insert emergency work item (for dynamic production changes)
+  static async insertEmergencyWorkItem(emergencyWork) {
+    try {
+      const workItemRef = await addDoc(collection(db, COLLECTIONS.WORK_ITEMS), {
+        ...emergencyWork,
+        createdAt: serverTimestamp(),
+        updatedAt: serverTimestamp(),
+        isEmergencyInsertion: true,
+        workflowPosition: await this.calculateInsertionPosition(emergencyWork.lotNumber, emergencyWork.insertionPoint)
+      });
+
+      console.log(`🚨 Emergency work item inserted: ${workItemRef.id}`);
+
+      // Phase 2: Auto-recalculate workflow after insertion
+      if (emergencyWork.insertionPoint !== 'parallel') {
+        setTimeout(async () => {
+          await this.recalculateWorkflowAfterInsertion(
+            emergencyWork.lotNumber, 
+            workItemRef.id, 
+            emergencyWork.insertionPoint
+          );
+        }, 1000); // Small delay to ensure insertion is complete
+      }
+
+      return { success: true, workItemId: workItemRef.id };
+    } catch (error) {
+      console.error('Failed to insert emergency work:', error);
+      return { success: false, error: error.message };
+    }
+  }
+
+  // Calculate optimal position for work insertion
+  static async calculateInsertionPosition(lotNumber, insertionPoint) {
+    try {
+      const workItemsQuery = query(
+        collection(db, COLLECTIONS.WORK_ITEMS),
+        where("lotNumber", "==", lotNumber),
+        orderBy("createdAt", "asc")
+      );
+      
+      const snapshot = await getDocs(workItemsQuery);
+      const workItems = snapshot.docs.map(doc => ({ id: doc.id, ...doc.data() }));
+      
+      if (insertionPoint === 'parallel') {
+        return 999; // Independent work, no specific position
+      } else if (insertionPoint === 'after_current') {
+        const currentWork = workItems.find(item => item.status === 'in_progress');
+        return currentWork ? currentWork.workflowPosition + 0.5 : workItems.length;
+      } else if (insertionPoint === 'before_next') {
+        const nextWork = workItems.find(item => item.status === 'ready' || item.status === 'assigned');
+        return nextWork ? nextWork.workflowPosition - 0.5 : workItems.length;
+      }
+      
+      return workItems.length; // Default to end
+    } catch (error) {
+      console.error('Failed to calculate insertion position:', error);
+      return 999;
+    }
+  }
+
+  // Pause downstream assignments for workflow changes
+  static async pauseDownstreamAssignments(lotNumber, insertedWorkItemId) {
+    try {
+      const workItemsQuery = query(
+        collection(db, COLLECTIONS.WORK_ITEMS),
+        where("lotNumber", "==", lotNumber),
+        where("status", "in", ["ready", "assigned"])
+      );
+      
+      const snapshot = await getDocs(workItemsQuery);
+      const batch = writeBatch(db);
+      
+      snapshot.docs.forEach(doc => {
+        batch.update(doc.ref, {
+          status: 'paused_for_insertion',
+          pausedBy: insertedWorkItemId,
+          pausedAt: serverTimestamp(),
+          originalStatus: doc.data().status
+        });
+      });
+      
+      await batch.commit();
+      console.log(`⏸️ Paused ${snapshot.docs.length} downstream work items for lot ${lotNumber}`);
+      return { success: true, pausedCount: snapshot.docs.length };
+    } catch (error) {
+      console.error('Failed to pause downstream assignments:', error);
+      return { success: false, error: error.message };
+    }
+  }
+
+  // Resume downstream assignments after emergency work completion
+  static async resumeDownstreamAssignments(insertedWorkItemId) {
+    try {
+      const workItemsQuery = query(
+        collection(db, COLLECTIONS.WORK_ITEMS),
+        where("pausedBy", "==", insertedWorkItemId),
+        where("status", "==", "paused_for_insertion")
+      );
+      
+      const snapshot = await getDocs(workItemsQuery);
+      const batch = writeBatch(db);
+      
+      snapshot.docs.forEach(doc => {
+        const originalStatus = doc.data().originalStatus || 'ready';
+        batch.update(doc.ref, {
+          status: originalStatus,
+          pausedBy: null,
+          pausedAt: null,
+          originalStatus: null,
+          resumedAt: serverTimestamp()
+        });
+      });
+      
+      await batch.commit();
+      console.log(`▶️ Resumed ${snapshot.docs.length} downstream work items`);
+      return { success: true, resumedCount: snapshot.docs.length };
+    } catch (error) {
+      console.error('Failed to resume downstream assignments:', error);
+      return { success: false, error: error.message };
+    }
+  }
+
+  // Get work items for specific lot
+  static async getWorkItemsForLot(lotNumber) {
+    try {
+      const workItemsQuery = query(
+        collection(db, COLLECTIONS.WORK_ITEMS),
+        where("lotNumber", "==", lotNumber),
+        orderBy("createdAt", "asc")
+      );
+      
+      const snapshot = await getDocs(workItemsQuery);
+      const workItems = snapshot.docs.map(doc => ({ id: doc.id, ...doc.data() }));
+      
+      return { success: true, workItems };
+    } catch (error) {
+      console.error('Failed to get work items for lot:', error);
+      return { success: false, error: error.message };
+    }
+  }
+
+  // Recalculate workflow after emergency insertion (Phase 2)
+  static async recalculateWorkflowAfterInsertion(lotNumber, insertedWorkItemId, insertionPoint) {
+    try {
+      console.log(`🔧 Recalculating workflow for lot ${lotNumber} after insertion`);
+      
+      const workItems = await this.getWorkItemsForLot(lotNumber);
+      if (!workItems.success) {
+        throw new Error(workItems.error);
+      }
+
+      const items = workItems.workItems;
+      const insertedItem = items.find(item => item.id === insertedWorkItemId);
+      
+      if (!insertedItem) {
+        throw new Error('Inserted work item not found');
+      }
+
+      // Recalculate workflow sequence and dependencies
+      const updatedWorkflow = await this.calculateNewWorkflowSequence(items, insertedItem, insertionPoint);
+      
+      // Update operator queues with new sequence
+      await this.updateOperatorQueues(lotNumber, updatedWorkflow);
+      
+      // Update dependencies and prerequisites
+      await this.updateWorkItemDependencies(updatedWorkflow);
+      
+      console.log(`✅ Workflow recalculated for lot ${lotNumber}`);
+      return { success: true, updatedWorkflow };
+      
+    } catch (error) {
+      console.error('Failed to recalculate workflow:', error);
+      return { success: false, error: error.message };
+    }
+  }
+
+  // Calculate new workflow sequence after insertion
+  static async calculateNewWorkflowSequence(workItems, insertedItem, insertionPoint) {
+    const sequence = [];
+    
+    // Sort existing items by workflow position
+    const existingItems = workItems
+      .filter(item => item.id !== insertedItem.id && !item.isEmergencyInsertion)
+      .sort((a, b) => (a.workflowPosition || 0) - (b.workflowPosition || 0));
+    
+    if (insertionPoint === 'parallel') {
+      // Independent work - no sequence change needed
+      return workItems.map((item, index) => ({
+        ...item,
+        workflowPosition: item.id === insertedItem.id ? 999 : index + 1,
+        sequenceOrder: item.id === insertedItem.id ? 999 : index + 1
+      }));
+    }
+    
+    // Find insertion point in existing workflow
+    let insertIndex = 0;
+    if (insertionPoint === 'after_current') {
+      const currentWorkIndex = existingItems.findIndex(item => item.status === 'in_progress');
+      insertIndex = currentWorkIndex >= 0 ? currentWorkIndex + 1 : 0;
+    } else if (insertionPoint === 'before_next') {
+      const nextWorkIndex = existingItems.findIndex(item => 
+        item.status === 'ready' || item.status === 'assigned'
+      );
+      insertIndex = nextWorkIndex >= 0 ? nextWorkIndex : existingItems.length;
+    }
+    
+    // Rebuild sequence with inserted work
+    for (let i = 0; i < existingItems.length; i++) {
+      if (i === insertIndex) {
+        sequence.push({
+          ...insertedItem,
+          workflowPosition: i + 1,
+          sequenceOrder: i + 1,
+          predecessors: i > 0 ? [existingItems[i - 1].id] : [],
+          successors: i < existingItems.length ? [existingItems[i].id] : []
+        });
+      }
+      
+      sequence.push({
+        ...existingItems[i],
+        workflowPosition: sequence.length + 1,
+        sequenceOrder: sequence.length + 1,
+        predecessors: sequence.length > 0 ? [sequence[sequence.length - 1].id] : [],
+        successors: i < existingItems.length - 1 ? [existingItems[i + 1].id] : []
+      });
+    }
+    
+    // Handle case where insertion is at the end
+    if (insertIndex >= existingItems.length) {
+      sequence.push({
+        ...insertedItem,
+        workflowPosition: sequence.length + 1,
+        sequenceOrder: sequence.length + 1,
+        predecessors: sequence.length > 0 ? [sequence[sequence.length - 1].id] : [],
+        successors: []
+      });
+    }
+    
+    return sequence;
+  }
+
+  // Update operator queues with new workflow sequence
+  static async updateOperatorQueues(lotNumber, updatedWorkflow) {
+    try {
+      const batch = writeBatch(db);
+      
+      // Group work items by assigned operators
+      const operatorQueues = {};
+      
+      updatedWorkflow.forEach(workItem => {
+        if (workItem.assignedOperator && workItem.status !== 'completed') {
+          if (!operatorQueues[workItem.assignedOperator]) {
+            operatorQueues[workItem.assignedOperator] = [];
+          }
+          operatorQueues[workItem.assignedOperator].push(workItem);
+        }
+      });
+      
+      // Update each operator's queue with new sequence
+      for (const [operatorId, queuedWork] of Object.entries(operatorQueues)) {
+        // Sort by new workflow position
+        queuedWork.sort((a, b) => a.workflowPosition - b.workflowPosition);
+        
+        // Update work items with new queue positions
+        queuedWork.forEach((workItem, index) => {
+          const workItemRef = doc(db, COLLECTIONS.WORK_ITEMS, workItem.id);
+          batch.update(workItemRef, {
+            queuePosition: index + 1,
+            workflowPosition: workItem.workflowPosition,
+            sequenceOrder: workItem.sequenceOrder,
+            predecessors: workItem.predecessors || [],
+            successors: workItem.successors || [],
+            updatedAt: serverTimestamp(),
+            workflowRecalculated: true
+          });
+        });
+        
+        // Notify operator about queue changes
+        await NotificationService.createNotification({
+          title: "काम अनुक्रम परिवर्तन",
+          titleEn: "Work Sequence Changed",
+          message: `लट ${lotNumber} को काम अनुक्रम परिवर्तन भएको छ`,
+          messageEn: `Work sequence for Lot ${lotNumber} has been updated`,
+          type: "workflow_change",
+          priority: "medium",
+          targetUser: operatorId,
+          targetRole: "operator",
+          lotNumber: lotNumber,
+          queueLength: queuedWork.length
+        });
+      }
+      
+      await batch.commit();
+      console.log(`✅ Updated operator queues for lot ${lotNumber}`);
       return { success: true };
-    } catch (error) {
-      console.error('Error updating bundle:', error);
-      return { success: false, error: error.message };
-    }
-  }
-
-  static async createBundle(bundleData) {
-    try {
-      const bundlesRef = collection(db, COLLECTIONS.BUNDLES);
-      const docRef = await addDoc(bundlesRef, {
-        ...bundleData,
-        createdAt: serverTimestamp(),
-        updatedAt: serverTimestamp()
-      });
-      
-      console.log('Bundle created with ID:', docRef.id);
-      return { success: true, id: docRef.id };
-    } catch (error) {
-      console.error('Error creating bundle:', error);
+      
+    } catch (error) {
+      console.error('Failed to update operator queues:', error);
+      return { success: false, error: error.message };
+    }
+  }
+
+  // Update work item dependencies after workflow change
+  static async updateWorkItemDependencies(updatedWorkflow) {
+    try {
+      const batch = writeBatch(db);
+      
+      updatedWorkflow.forEach(workItem => {
+        const workItemRef = doc(db, COLLECTIONS.WORK_ITEMS, workItem.id);
+        
+        // Update dependencies based on new sequence
+        const dependencies = [];
+        if (workItem.predecessors && workItem.predecessors.length > 0) {
+          dependencies.push(...workItem.predecessors);
+        }
+        
+        batch.update(workItemRef, {
+          dependencies: dependencies,
+          workflowPosition: workItem.workflowPosition,
+          sequenceOrder: workItem.sequenceOrder,
+          canStartImmediately: dependencies.length === 0,
+          updatedAt: serverTimestamp()
+        });
+      });
+      
+      await batch.commit();
+      console.log(`✅ Updated work item dependencies`);
+      return { success: true };
+      
+    } catch (error) {
+      console.error('Failed to update work item dependencies:', error);
       return { success: false, error: error.message };
     }
   }
 }
 
-// Operator Service - Essential operator operations
-export class OperatorService {
-  static async getAllOperators() {
-    try {
-      const operatorsRef = collection(db, COLLECTIONS.OPERATORS);
-      const snapshot = await getDocs(operatorsRef);
-      
-      return snapshot.docs.map(doc => ({
+export class WorkAssignmentService {
+  // Get assignment history
+  static async getAssignmentHistory(supervisorId = null, limit_count = 50) {
+    try {
+      let assignmentQuery = query(
+        collection(db, COLLECTIONS.ASSIGNMENT_HISTORY),
+        orderBy("assignedAt", "desc"),
+        limit(limit_count)
+      );
+
+      if (supervisorId) {
+        // Now we can use both where and orderBy since the composite index exists
+        assignmentQuery = query(
+          collection(db, COLLECTIONS.ASSIGNMENT_HISTORY),
+          where("assignedBy", "==", supervisorId),
+          orderBy("assignedAt", "desc"),
+          limit(limit_count)
+        );
+      }
+
+      const assignmentSnapshot = await getDocs(assignmentQuery);
+      const assignments = assignmentSnapshot.docs.map((doc) => ({
         id: doc.id,
         ...doc.data(),
-        firebaseId: doc.id
       }));
-    } catch (error) {
-      console.error('Error fetching operators:', error);
-      return [];
-    }
-  }
-
-  static async getOperatorById(operatorId) {
-    try {
-      const operatorRef = doc(db, COLLECTIONS.OPERATORS, operatorId);
-      const operatorSnap = await getDoc(operatorRef);
-      
-      if (operatorSnap.exists()) {
-        return { id: operatorSnap.id, ...operatorSnap.data() };
-      } else {
-        console.log('No operator found with ID:', operatorId);
-        return null;
-      }
-    } catch (error) {
-      console.error('Error fetching operator:', error);
-      return null;
-    }
-  }
-
-  static async updateOperator(operatorId, updates) {
-    try {
-      const operatorRef = doc(db, COLLECTIONS.OPERATORS, operatorId);
-      await updateDoc(operatorRef, {
-        ...updates,
-        updatedAt: serverTimestamp()
-      });
-      console.log('Operator updated successfully');
-      return { success: true };
-    } catch (error) {
-      console.error('Error updating operator:', error);
-      return { success: false, error: error.message };
-    }
-  }
-
-  static async createOperator(operatorData) {
-    try {
-      const operatorsRef = collection(db, COLLECTIONS.OPERATORS);
-      const docRef = await addDoc(operatorsRef, {
-        ...operatorData,
+
+      return { success: true, assignments };
+    } catch (error) {
+      console.error("Get assignment history error:", error);
+      return { success: false, error: error.message };
+    }
+  }
+
+  // Create assignment record
+  static async createAssignmentRecord(assignmentData) {
+    try {
+      const docRef = await addDoc(collection(db, COLLECTIONS.ASSIGNMENT_HISTORY), {
+        ...assignmentData,
+        assignedAt: serverTimestamp(),
+        status: "assigned",
         createdAt: serverTimestamp(),
-        updatedAt: serverTimestamp()
-      });
-      
-      console.log('Operator created with ID:', docRef.id);
+      });
+
       return { success: true, id: docRef.id };
     } catch (error) {
-      console.error('Error creating operator:', error);
-      return { success: false, error: error.message };
-    }
-  }
-}
-
-// WIP Service - Work In Progress management
-export class WIPService {
-  static async getAllWorkItems() {
-    try {
-      const workItemsRef = collection(db, COLLECTIONS.WORK_ITEMS);
-      const snapshot = await getDocs(query(workItemsRef, orderBy('createdAt', 'desc')));
-      
-      return snapshot.docs.map(doc => ({
+      console.error("Create assignment record error:", error);
+      return { success: false, error: error.message };
+    }
+  }
+
+  // Get active work assignments
+  static async getActiveWorkAssignments() {
+    try {
+      // Query for assigned bundles (without orderBy to avoid index requirement)
+      const assignedSnapshot = await getDocs(
+        query(
+          collection(db, COLLECTIONS.BUNDLES),
+          where("status", "==", "assigned")
+        )
+      );
+
+      // Query for in-progress bundles (without orderBy to avoid index requirement)
+      const inProgressSnapshot = await getDocs(
+        query(
+          collection(db, COLLECTIONS.BUNDLES),
+          where("status", "==", "in-progress")
+        )
+      );
+
+      // Combine results
+      const assignedWork = assignedSnapshot.docs.map((doc) => ({
         id: doc.id,
         ...doc.data(),
-        firebaseId: doc.id
       }));
-    } catch (error) {
-      console.error('Error fetching work items:', error);
-      return [];
-    }
-  }
-
-  static async getWorkItemsByOperator(operatorId) {
-    try {
-      const workItemsRef = collection(db, COLLECTIONS.WORK_ITEMS);
-      const q = query(workItemsRef, where('operatorId', '==', operatorId));
+
+      const inProgressWork = inProgressSnapshot.docs.map((doc) => ({
+        id: doc.id,
+        ...doc.data(),
+      }));
+
+      // Merge and sort by assignedAt or createdAt as fallback
+      const activeWork = [...assignedWork, ...inProgressWork].sort((a, b) => {
+        const aTime = a.assignedAt?.toDate?.() || a.createdAt?.toDate?.() || new Date(a.assignedAt || a.createdAt || 0);
+        const bTime = b.assignedAt?.toDate?.() || b.createdAt?.toDate?.() || new Date(b.assignedAt || b.createdAt || 0);
+        return bTime - aTime;
+      });
+
+      return { success: true, activeWork };
+    } catch (error) {
+      console.error("Get active work assignments error:", error);
+      return { success: false, error: error.message };
+    }
+  }
+
+  // Mark work as completed
+  static async markWorkAsCompleted(workId, completionData) {
+    try {
+      const workRef = doc(db, COLLECTIONS.BUNDLES, workId);
+      await updateDoc(workRef, {
+        status: "completed",
+        completedAt: serverTimestamp(),
+        completedPieces: completionData.completedPieces,
+        actualTime: completionData.actualTime,
+        earnings: completionData.earnings,
+        updatedAt: serverTimestamp(),
+      });
+
+      // Update assignment history
+      const historyQuery = query(
+        collection(db, COLLECTIONS.ASSIGNMENT_HISTORY),
+        where("bundleId", "==", workId),
+        where("status", "==", "assigned")
+      );
+
+      const historySnapshot = await getDocs(historyQuery);
+      if (!historySnapshot.empty) {
+        const historyDoc = historySnapshot.docs[0];
+        await updateDoc(historyDoc.ref, {
+          status: "completed",
+          completedAt: serverTimestamp(),
+          ...completionData,
+        });
+      }
+
+      return { success: true };
+    } catch (error) {
+      console.error("Mark work as completed error:", error);
+      return { success: false, error: error.message };
+    }
+  }
+}
+
+//===============================================
+// COMPREHENSIVE SCALABLE CONFIGURATION SERVICE  
+//===============================================
+
+export class ConfigService {
+  // Cache for configurations to improve performance
+  static configCache = new Map();
+  static cacheExpiry = 5 * 60 * 1000; // 5 minutes
+  
+  // Master configuration types - ALL dynamic data in the app
+  static CONFIG_TYPES = {
+    MACHINES: 'machines',
+    OPERATIONS: 'operations', 
+    PRIORITIES: 'priorities',
+    STATUSES: 'statuses',
+    SIZES: 'sizes',
+    COLORS: 'colors',
+    DEPARTMENTS: 'departments',
+    SHIFTS: 'shifts',
+    GARMENT_TYPES: 'garmentTypes',
+    SKILLS: 'skills',
+    USER_ROLES: 'userRoles'
+  };
+
+  // Get configuration data with caching
+  static async getConfig(configType) {
+    const cacheKey = configType;
+    const cached = this.configCache.get(cacheKey);
+    
+    if (cached && Date.now() - cached.timestamp < this.cacheExpiry) {
+      console.log(`✅ Using cached config for ${configType}`);
+      return { success: true, data: cached.data };
+    }
+
+    try {
+      console.log(`🔄 Loading ${configType} config from Firestore...`);
+      
+      const configRef = collection(db, 'app_configurations');
+      const q = query(configRef, where('type', '==', configType));
       const snapshot = await getDocs(q);
       
-      return snapshot.docs.map(doc => ({
-        id: doc.id,
-        ...doc.data()
-      }));
-    } catch (error) {
-      console.error('Error fetching operator work items:', error);
-      return [];
-    }
-  }
-
-  static async updateWorkItem(workItemId, updates) {
-    try {
-      const workItemRef = doc(db, COLLECTIONS.WORK_ITEMS, workItemId);
-      await updateDoc(workItemRef, {
-        ...updates,
-        updatedAt: serverTimestamp()
-      });
-      console.log('Work item updated successfully');
-      return { success: true };
-    } catch (error) {
-      console.error('Error updating work item:', error);
-      return { success: false, error: error.message };
-    }
-  }
-
-  static async createWorkItem(workItemData) {
-    try {
-      const workItemsRef = collection(db, COLLECTIONS.WORK_ITEMS);
-      const docRef = await addDoc(workItemsRef, {
-        ...workItemData,
-        createdAt: serverTimestamp(),
-        updatedAt: serverTimestamp()
-      });
-      
-      console.log('Work item created with ID:', docRef.id);
-      return { success: true, id: docRef.id };
-    } catch (error) {
-      console.error('Error creating work item:', error);
-      return { success: false, error: error.message };
-    }
-  }
-
-  static async deleteWorkItem(workItemId) {
-    try {
-      const workItemRef = doc(db, COLLECTIONS.WORK_ITEMS, workItemId);
-      await deleteDoc(workItemRef);
-      console.log('Work item deleted successfully');
-      return { success: true };
-    } catch (error) {
-      console.error('Error deleting work item:', error);
-      return { success: false, error: error.message };
-    }
+      if (!snapshot.empty) {
+        const configDoc = snapshot.docs[0];
+        const configData = configDoc.data();
+        
+        // Cache the result
+        this.configCache.set(cacheKey, {
+          data: configData.items || [],
+          timestamp: Date.now()
+        });
+        
+        console.log(`✅ Loaded ${configType} config:`, configData.items?.length, 'items');
+        return { success: true, data: configData.items || [] };
+      } else {
+        // Create default configuration if doesn't exist
+        console.log(`📝 Creating default ${configType} config...`);
+        const defaultData = await this.createDefaultConfig(configType);
+        return { success: true, data: defaultData };
+      }
+    } catch (error) {
+      console.error(`❌ Error loading ${configType} config:`, error);
+      return { success: false, error: error.message, data: [] };
+    }
+  }
+
+  // Create default configurations for ALL app data
+  static async createDefaultConfig(configType) {
+    const defaultConfigs = {
+      [this.CONFIG_TYPES.MACHINES]: [
+        { id: 'overlock', name: 'Overlock Machine', nameNp: 'ओभरलक मेसिन', category: 'sewing', active: true, avgSpeed: 45, icon: '🔗', color: '#3B82F6' },
+        { id: 'flatlock', name: 'Flatlock Machine', nameNp: 'फ्ल्याटलक मेसिन', category: 'sewing', active: true, avgSpeed: 40, icon: '📎', color: '#10B981' },
+        { id: 'single-needle', name: 'Single Needle', nameNp: 'एकल सुई', category: 'sewing', active: true, avgSpeed: 35, icon: '🪡', color: '#8B5CF6' },
+        { id: 'buttonhole', name: 'Buttonhole Machine', nameNp: 'बटनहोल मेसिन', category: 'finishing', active: true, avgSpeed: 20, icon: '🕳️', color: '#F59E0B' },
+        { id: 'buttonAttach', name: 'Button Attach', nameNp: 'बटन जोड्ने', category: 'finishing', active: true, avgSpeed: 25, icon: '🔘', color: '#EF4444' },
+        { id: 'iron', name: 'Iron Press', nameNp: 'इस्त्री प्रेस', category: 'finishing', active: true, avgSpeed: 30, icon: '🔥', color: '#F97316' },
+        { id: 'cutting', name: 'Cutting Machine', nameNp: 'काट्ने मेसिन', category: 'cutting', active: true, avgSpeed: 50, icon: '✂️', color: '#6B7280' },
+        { id: 'embroidery', name: 'Embroidery Machine', nameNp: 'कसिदाकारी मेसिन', category: 'decoration', active: true, avgSpeed: 30, icon: '🎨', color: '#EC4899' },
+        { id: 'manual', name: 'Manual Work', nameNp: 'हस्तकला काम', category: 'manual', active: true, avgSpeed: 25, icon: '✋', color: '#84CC16' }
+      ],
+      [this.CONFIG_TYPES.OPERATIONS]: [
+        { id: 'shoulder_join', name: 'Shoulder Join', nameNp: 'काँध जोडाइ', machineTypes: ['overlock'], estimatedTime: 15 },
+        { id: 'side_seam', name: 'Side Seam', nameNp: 'छेउको सिलाई', machineTypes: ['overlock', 'flatlock'], estimatedTime: 20 },
+        { id: 'collar', name: 'Collar', nameNp: 'कलर', machineTypes: ['single-needle'], estimatedTime: 25 },
+        { id: 'sleeve_attach', name: 'Sleeve Attach', nameNp: 'बाहुला जोडाइ', machineTypes: ['overlock'], estimatedTime: 18 },
+        { id: 'hemming', name: 'Hemming', nameNp: 'हेमिङ', machineTypes: ['flatlock'], estimatedTime: 10 },
+        { id: 'buttonhole', name: 'Buttonhole', nameNp: 'बटनहोल', machineTypes: ['buttonhole'], estimatedTime: 5 },
+        { id: 'button_attach', name: 'Button Attach', nameNp: 'बटन जोडाइ', machineTypes: ['buttonAttach'], estimatedTime: 3 },
+        { id: 'pressing', name: 'Pressing', nameNp: 'इस्त्री', machineTypes: ['iron'], estimatedTime: 8 },
+        { id: 'sewing', name: 'General Sewing', nameNp: 'सामान्य सिलाई', machineTypes: ['single-needle', 'overlock'], estimatedTime: 20 },
+        { id: 'placket', name: 'Placket Making', nameNp: 'प्लाकेट बनाउने', machineTypes: ['single-needle'], estimatedTime: 15, workType: 'machine' },
+        { id: 'collar_attach', name: 'Collar Attachment', nameNp: 'कलर जोडाइ', machineTypes: ['single-needle'], estimatedTime: 18, workType: 'machine' },
+        { id: 'placket_attach', name: 'Placket Attachment', nameNp: 'प्लाकेट जोडाइ', machineTypes: ['single-needle'], estimatedTime: 12, workType: 'machine' },
+        { id: 'label_attach', name: 'Label Attachment', nameNp: 'लेबल जोडाइ', machineTypes: ['single-needle'], estimatedTime: 5, workType: 'machine' },
+        { id: 'printing', name: 'Screen Printing', nameNp: 'प्रिन्टिङ', machineTypes: ['manual'], estimatedTime: 15, workType: 'manual' },
+        { id: 'embroidery', name: 'Embroidery', nameNp: 'कसिदाकारी', machineTypes: ['embroidery'], estimatedTime: 25, workType: 'machine' },
+        { id: 'applique', name: 'Applique Work', nameNp: 'एप्लिक्यू काम', machineTypes: ['manual'], estimatedTime: 20, workType: 'manual' },
+        { id: 'washing', name: 'Garment Washing', nameNp: 'लुगा धुलाई', machineTypes: ['washing'], estimatedTime: 30, workType: 'machine' },
+        { id: 'quality_check', name: 'Quality Check', nameNp: 'गुणस्तर जाँच', machineTypes: ['manual'], estimatedTime: 10, workType: 'manual' }
+      ],
+      [this.CONFIG_TYPES.PRIORITIES]: [
+        { id: 'urgent', name: 'Urgent', nameNp: 'जरुरी', level: 4, color: 'red', bgColor: 'bg-red-100', textColor: 'text-red-800', borderColor: 'border-red-300' },
+        { id: 'high', name: 'High', nameNp: 'उच्च', level: 3, color: 'orange', bgColor: 'bg-orange-100', textColor: 'text-orange-800', borderColor: 'border-orange-300' },
+        { id: 'medium', name: 'Medium', nameNp: 'मध्यम', level: 2, color: 'yellow', bgColor: 'bg-yellow-100', textColor: 'text-yellow-800', borderColor: 'border-yellow-300' },
+        { id: 'low', name: 'Low', nameNp: 'कम', level: 1, color: 'green', bgColor: 'bg-green-100', textColor: 'text-green-800', borderColor: 'border-green-300' }
+      ],
+      [this.CONFIG_TYPES.STATUSES]: [
+        { id: 'pending', name: 'Pending', nameNp: 'पेन्डिङ', category: 'work', color: 'gray', bgColor: 'bg-gray-100', textColor: 'text-gray-800' },
+        { id: 'ready', name: 'Ready', nameNp: 'तयार', category: 'work', color: 'blue', bgColor: 'bg-blue-100', textColor: 'text-blue-800' },
+        { id: 'assigned', name: 'Assigned', nameNp: 'असाइन गरिएको', category: 'work', color: 'orange', bgColor: 'bg-orange-100', textColor: 'text-orange-800' },
+        { id: 'in_progress', name: 'In Progress', nameNp: 'काम गर्दै', category: 'work', color: 'yellow', bgColor: 'bg-yellow-100', textColor: 'text-yellow-800' },
+        { id: 'completed', name: 'Completed', nameNp: 'सम्पन्न', category: 'work', color: 'green', bgColor: 'bg-green-100', textColor: 'text-green-800' },
+        { id: 'on_hold', name: 'On Hold', nameNp: 'रोकिएको', category: 'work', color: 'red', bgColor: 'bg-red-100', textColor: 'text-red-800' }
+      ],
+      [this.CONFIG_TYPES.SKILLS]: [
+        { id: 'single_needle', name: 'Single Needle Specialist', nameNp: 'एकल सुई विशेषज्ञ', machineTypes: ['single-needle'], level: 'intermediate' },
+        { id: 'overlock', name: 'Overlock Specialist', nameNp: 'ओभरलक विशेषज्ञ', machineTypes: ['overlock'], level: 'intermediate' },
+        { id: 'flatlock', name: 'Flatlock Specialist', nameNp: 'फ्ल्याटलक विशेषज्ञ', machineTypes: ['flatlock'], level: 'intermediate' },
+        { id: 'multi_machine', name: 'Multi-Machine Operator', nameNp: 'बहु-मेसिन अपरेटर', machineTypes: ['single-needle', 'overlock'], level: 'advanced' },
+        { id: 'finishing', name: 'Finishing Specialist', nameNp: 'फिनिसिङ विशेषज्ञ', machineTypes: ['buttonhole', 'buttonAttach', 'iron'], level: 'intermediate' },
+        { id: 'collar_expert', name: 'Collar Expert', nameNp: 'कलर विशेषज्ञ', machineTypes: ['single-needle'], level: 'advanced', operations: ['collar'] },
+        { id: 'sleeve_expert', name: 'Sleeve Expert', nameNp: 'बाहुला विशेषज्ञ', machineTypes: ['overlock'], level: 'advanced', operations: ['sleeve_attach'] },
+        { id: 'printing_specialist', name: 'Printing Specialist', nameNp: 'प्रिन्टिङ विशेषज्ञ', machineTypes: ['manual'], level: 'intermediate', operations: ['printing'] },
+        { id: 'embroidery_specialist', name: 'Embroidery Specialist', nameNp: 'कसिदाकारी विशेषज्ञ', machineTypes: ['embroidery'], level: 'intermediate', operations: ['embroidery'] },
+        { id: 'quality_inspector', name: 'Quality Inspector', nameNp: 'गुणस्तर निरीक्षक', machineTypes: ['manual'], level: 'intermediate', operations: ['quality_check'] },
+        { id: 'manual_worker', name: 'Manual Worker', nameNp: 'म्यानुअल कामदार', machineTypes: ['manual'], level: 'beginner', operations: ['printing', 'applique', 'quality_check'] },
+        { id: 'general', name: 'General Operator', nameNp: 'सामान्य अपरेटर', machineTypes: ['single-needle'], level: 'beginner' }
+      ],
+      [this.CONFIG_TYPES.GARMENT_TYPES]: [
+        { 
+          id: 'polo', 
+          name: 'Polo T-Shirt', 
+          nameNp: 'पोलो टी-शर्ट', 
+          operations: [
+            // Phase 1: Parallel preparation work (can all happen simultaneously after cutting)
+            { operation: 'placket', machine: 'single-needle', sequence: 1.1, estimatedTime: 15, dependencies: [], workflowType: 'parallel', parallelGroup: 'preparation' },
+            { operation: 'shoulder_join', machine: 'overlock', sequence: 1.2, estimatedTime: 12, dependencies: [], workflowType: 'parallel', parallelGroup: 'preparation' },
+            { operation: 'collar', machine: 'single-needle', sequence: 1.3, estimatedTime: 20, dependencies: [], workflowType: 'parallel', parallelGroup: 'preparation' },
+            
+            // Phase 2: Assembly (requires completion of preparation work)
+            { operation: 'collar_attach', machine: 'single-needle', sequence: 2.1, estimatedTime: 18, dependencies: ['collar', 'shoulder_join'], workflowType: 'sequential' },
+            { operation: 'placket_attach', machine: 'single-needle', sequence: 2.2, estimatedTime: 12, dependencies: ['placket', 'collar_attach'], workflowType: 'sequential' },
+            { operation: 'side_seam', machine: 'overlock', sequence: 2.3, estimatedTime: 15, dependencies: ['shoulder_join'], workflowType: 'sequential' },
+            
+            // Phase 3: Parallel decoration (can happen while other operations continue)
+            { operation: 'printing', machine: 'manual', sequence: 2.5, estimatedTime: 15, dependencies: ['side_seam'], workflowType: 'parallel', parallelGroup: 'decoration' },
+            { operation: 'embroidery', machine: 'embroidery', sequence: 2.6, estimatedTime: 25, dependencies: ['side_seam'], workflowType: 'parallel', parallelGroup: 'decoration' },
+            
+            // Phase 4: Final assembly
+            { operation: 'sleeve_attach', machine: 'overlock', sequence: 3.1, estimatedTime: 18, dependencies: ['collar_attach', 'side_seam'], workflowType: 'sequential' },
+            { operation: 'hemming', machine: 'flatlock', sequence: 3.2, estimatedTime: 10, dependencies: ['sleeve_attach'], workflowType: 'sequential' },
+            
+            // Phase 5: Finishing (can happen in parallel)
+            { operation: 'buttonhole', machine: 'buttonhole', sequence: 4.1, estimatedTime: 5, dependencies: ['placket_attach'], workflowType: 'parallel', parallelGroup: 'finishing' },
+            { operation: 'button_attach', machine: 'buttonAttach', sequence: 4.2, estimatedTime: 3, dependencies: ['buttonhole'], workflowType: 'sequential' },
+            { operation: 'label_attach', machine: 'single-needle', sequence: 4.3, estimatedTime: 5, dependencies: ['hemming'], workflowType: 'parallel', parallelGroup: 'finishing' },
+            
+            // Final quality check
+            { operation: 'quality_check', machine: 'manual', sequence: 5, estimatedTime: 10, dependencies: ['button_attach', 'label_attach'], workflowType: 'sequential' }
+          ]
+        },
+        { 
+          id: 'tshirt', 
+          name: 'T-Shirt', 
+          nameNp: 'टी-शर्ट', 
+          operations: [
+            // Sequential basic construction
+            { operation: 'shoulder_join', machine: 'overlock', sequence: 1, estimatedTime: 10, dependencies: [], workflowType: 'sequential' },
+            { operation: 'side_seam', machine: 'overlock', sequence: 2, estimatedTime: 15, dependencies: ['shoulder_join'], workflowType: 'sequential' },
+            { operation: 'sleeve_attach', machine: 'overlock', sequence: 3, estimatedTime: 18, dependencies: ['side_seam'], workflowType: 'sequential' },
+            
+            // Parallel decoration (can happen after shoulder join)
+            { operation: 'printing', machine: 'manual', sequence: 1.5, estimatedTime: 15, dependencies: ['shoulder_join'], workflowType: 'parallel', parallelGroup: 'decoration' },
+            { operation: 'applique', machine: 'manual', sequence: 1.7, estimatedTime: 20, dependencies: ['shoulder_join'], workflowType: 'parallel', parallelGroup: 'decoration' },
+            
+            // Final operations
+            { operation: 'hemming', machine: 'flatlock', sequence: 4, estimatedTime: 8, dependencies: ['sleeve_attach'], workflowType: 'sequential' },
+            { operation: 'label_attach', machine: 'single-needle', sequence: 5, estimatedTime: 5, dependencies: ['hemming'], workflowType: 'sequential' },
+            { operation: 'quality_check', machine: 'manual', sequence: 6, estimatedTime: 8, dependencies: ['label_attach'], workflowType: 'sequential' }
+          ]
+        },
+        { 
+          id: 'shirt', 
+          name: 'Dress Shirt', 
+          nameNp: 'ड्रेस शर्ट', 
+          operations: [
+            { operation: 'collar', machine: 'single-needle', sequence: 1, estimatedTime: 25 },
+            { operation: 'sleeve_attach', machine: 'single-needle', sequence: 2, estimatedTime: 22 },
+            { operation: 'side_seam', machine: 'single-needle', sequence: 3, estimatedTime: 20 },
+            { operation: 'buttonhole', machine: 'buttonhole', sequence: 4, estimatedTime: 8 },
+            { operation: 'button_attach', machine: 'buttonAttach', sequence: 5, estimatedTime: 12 },
+            { operation: 'pressing', machine: 'iron', sequence: 6, estimatedTime: 15 }
+          ]
+        },
+        { 
+          id: 'pants', 
+          name: 'Pants/Trousers', 
+          nameNp: 'प्यान्ट', 
+          operations: [
+            { operation: 'waistband', machine: 'single-needle', sequence: 1, estimatedTime: 18 },
+            { operation: 'side_seam', machine: 'overlock', sequence: 2, estimatedTime: 25 },
+            { operation: 'inseam', machine: 'overlock', sequence: 3, estimatedTime: 20 },
+            { operation: 'hemming', machine: 'flatlock', sequence: 4, estimatedTime: 12 },
+            { operation: 'buttonhole', machine: 'buttonhole', sequence: 5, estimatedTime: 5 },
+            { operation: 'button_attach', machine: 'buttonAttach', sequence: 6, estimatedTime: 3 },
+            { operation: 'pressing', machine: 'iron', sequence: 7, estimatedTime: 12 }
+          ]
+        },
+        { 
+          id: 'jacket', 
+          name: 'Jacket/Blazer', 
+          nameNp: 'ज्याकेट', 
+          operations: [
+            { operation: 'collar', machine: 'single-needle', sequence: 1, estimatedTime: 30 },
+            { operation: 'shoulder_join', machine: 'single-needle', sequence: 2, estimatedTime: 25 },
+            { operation: 'sleeve_attach', machine: 'single-needle', sequence: 3, estimatedTime: 35 },
+            { operation: 'side_seam', machine: 'single-needle', sequence: 4, estimatedTime: 28 },
+            { operation: 'buttonhole', machine: 'buttonhole', sequence: 5, estimatedTime: 15 },
+            { operation: 'button_attach', machine: 'buttonAttach', sequence: 6, estimatedTime: 20 },
+            { operation: 'pressing', machine: 'iron', sequence: 7, estimatedTime: 25 }
+          ]
+        }
+      ]
+    };
+
+    const defaultItems = defaultConfigs[configType] || [];
+    
+    if (defaultItems.length > 0) {
+      try {
+        await addDoc(collection(db, 'app_configurations'), {
+          type: configType,
+          items: defaultItems,
+          createdAt: serverTimestamp(),
+          updatedAt: serverTimestamp(),
+          version: 1
+        });
+        console.log(`✅ Created default ${configType} config with ${defaultItems.length} items`);
+      } catch (error) {
+        console.error(`❌ Error creating default ${configType} config:`, error);
+      }
+    }
+
+    return defaultItems;
+  }
+
+  // Helper methods for specific configurations
+  static async getMachines() {
+    const result = await this.getConfig(this.CONFIG_TYPES.MACHINES);
+    return result.data.filter(machine => machine.active !== false);
+  }
+
+  static async getOperations() {
+    const result = await this.getConfig(this.CONFIG_TYPES.OPERATIONS);
+    return result.data;
+  }
+
+  static async getPriorities() {
+    const result = await this.getConfig(this.CONFIG_TYPES.PRIORITIES);
+    return result.data.sort((a, b) => b.level - a.level);
+  }
+
+  static async getStatuses(category = null) {
+    const result = await this.getConfig(this.CONFIG_TYPES.STATUSES);
+    return category 
+      ? result.data.filter(status => status.category === category)
+      : result.data;
+  }
+
+  static async getSkills() {
+    const result = await this.getConfig(this.CONFIG_TYPES.SKILLS);
+    return result.data;
+  }
+
+  // Get operations compatible with a machine
+  static async getOperationsForMachine(machineType) {
+    const operations = await this.getOperations();
+    return operations.filter(op => op.machineTypes && op.machineTypes.includes(machineType));
+  }
+
+  // Get best machine for an operation
+  static async getMachineTypeForOperation(operationId) {
+    const operations = await this.getOperations();
+    const operation = operations.find(op => op.id === operationId);
+    return operation?.machineTypes?.[0] || 'single-needle';
+  }
+
+  // Get garment types and their operation workflows
+  static async getGarmentTypes() {
+    const result = await this.getConfig(this.CONFIG_TYPES.GARMENT_TYPES);
+    return result.data;
+  }
+
+  // Get operation workflow for a specific garment type
+  static async getOperationsForGarment(garmentTypeId) {
+    const garmentTypes = await this.getGarmentTypes();
+    const garmentType = garmentTypes.find(g => g.id === garmentTypeId);
+    return garmentType?.operations || [];
+  }
+
+  // Detect garment type from style name
+  static detectGarmentType(styleName) {
+    const lowerStyle = styleName?.toLowerCase() || '';
+    
+    if (lowerStyle.includes('polo')) {
+      return 'polo';
+    } else if (lowerStyle.includes('t-shirt') || lowerStyle.includes('tshirt')) {
+      return 'tshirt';
+    } else if (lowerStyle.includes('shirt')) {
+      return 'shirt';
+    } else if (lowerStyle.includes('pant') || lowerStyle.includes('trouser')) {
+      return 'pants';
+    } else if (lowerStyle.includes('jacket') || lowerStyle.includes('blazer') || lowerStyle.includes('coat')) {
+      return 'jacket';
+    } else {
+      return 'tshirt'; // Default fallback
+    }
+  }
+
+  // Clear cache when configs are updated
+  static clearCache() {
+    this.configCache.clear();
+    console.log('🧹 Configuration cache cleared');
   }
 }
 
-// Configuration Service - System settings
-export class ConfigService {
-  static async getConfig(configKey) {
-    try {
-      const configRef = doc(db, 'system_config', configKey);
-      const configSnap = await getDoc(configRef);
-      
-      if (configSnap.exists()) {
-        return { success: true, data: configSnap.data() };
-      } else {
-        console.log('No config found with key:', configKey);
-        return { success: false, error: 'Config not found' };
-      }
-    } catch (error) {
-      console.error('Error fetching config:', error);
-      return { success: false, error: error.message };
-    }
-  }
-
-  static async setConfig(configKey, configData) {
-    try {
-      const configRef = doc(db, 'system_config', configKey);
-      await updateDoc(configRef, {
-        ...configData,
-        updatedAt: serverTimestamp()
-      });
-      console.log('Config updated successfully');
-      return { success: true };
-    } catch (error) {
-      console.error('Error updating config:', error);
-      return { success: false, error: error.message };
-    }
-  }
-}
-
-// Production Service - Production metrics and reporting
-export class ProductionService {
-  static async getProductionStats(dateRange = null) {
-    try {
-      let q = collection(db, 'work_completions');
-      
-      if (dateRange) {
-        q = query(q, 
-          where('completedAt', '>=', dateRange.start),
-          where('completedAt', '<=', dateRange.end),
-          orderBy('completedAt', 'desc')
-        );
-      } else {
-        q = query(q, orderBy('completedAt', 'desc'), limit(100));
-      }
-      
-      const snapshot = await getDocs(q);
-      const completions = snapshot.docs.map(doc => ({
-        id: doc.id,
-        ...doc.data()
-      }));
-      
-      // Calculate basic stats
-      const totalPieces = completions.reduce((sum, c) => sum + (c.pieces || 0), 0);
-      const totalEarnings = completions.reduce((sum, c) => sum + (c.earnings || 0), 0);
-      const averageQuality = completions.length > 0 
-        ? completions.reduce((sum, c) => sum + (c.quality || 100), 0) / completions.length 
-        : 100;
-      
-      return {
-        success: true,
-        data: {
-          completions,
-          summary: {
-            totalCompletions: completions.length,
-            totalPieces,
-            totalEarnings,
-            averageQuality: Math.round(averageQuality * 100) / 100
-          }
-        }
-      };
-    } catch (error) {
-      console.error('Error fetching production stats:', error);
-      return { success: false, error: error.message };
-    }
-  }
-
-  static async recordWorkCompletion(completionData) {
-    try {
-      const completionsRef = collection(db, 'work_completions');
-      const docRef = await addDoc(completionsRef, {
-        ...completionData,
-        completedAt: serverTimestamp(),
-        createdAt: serverTimestamp()
-      });
-      
-      console.log('Work completion recorded with ID:', docRef.id);
-      return { success: true, id: docRef.id };
-    } catch (error) {
-      console.error('Error recording work completion:', error);
-      return { success: false, error: error.message };
-    }
-  }
-}
-
-// Work Assignment Service - Simplified assignment operations
-export class WorkAssignmentService {
-  static async assignWork(operatorId, workData) {
-    try {
-      const assignmentsRef = collection(db, 'work_assignments');
-      const assignmentData = {
-        operatorId,
-        workData,
-        assignedAt: serverTimestamp(),
-        status: 'assigned',
-        createdAt: serverTimestamp()
-      };
-      
-      const docRef = await addDoc(assignmentsRef, assignmentData);
-      console.log('Work assigned with ID:', docRef.id);
-      
-      return { success: true, id: docRef.id, data: assignmentData };
-    } catch (error) {
-      console.error('Error assigning work:', error);
-      return { success: false, error: error.message };
-    }
-  }
-
-  static async getAssignmentsByOperator(operatorId) {
-    try {
-      const assignmentsRef = collection(db, 'work_assignments');
-      const q = query(
-        assignmentsRef, 
-        where('operatorId', '==', operatorId),
-        orderBy('assignedAt', 'desc')
-      );
-      
-      const snapshot = await getDocs(q);
-      return snapshot.docs.map(doc => ({
-        id: doc.id,
-        ...doc.data()
-      }));
-    } catch (error) {
-      console.error('Error fetching assignments:', error);
-      return [];
-    }
-  }
-
-  static async updateAssignmentStatus(assignmentId, status, updates = {}) {
-    try {
-      const assignmentRef = doc(db, 'work_assignments', assignmentId);
-      await updateDoc(assignmentRef, {
-        status,
-        ...updates,
-        updatedAt: serverTimestamp()
-      });
-      
-      console.log('Assignment status updated successfully');
-      return { success: true };
-    } catch (error) {
-      console.error('Error updating assignment:', error);
-      return { success: false, error: error.message };
-    }
-  }
-}
-
-// Notification Service - Simplified notifications
-export class NotificationService {
-  static async createNotification(notificationData) {
-    try {
-      const notificationsRef = collection(db, 'notifications');
-      const docRef = await addDoc(notificationsRef, {
-        ...notificationData,
-        createdAt: serverTimestamp(),
-        read: false
-      });
-      
-      console.log('Notification created with ID:', docRef.id);
-      return { success: true, id: docRef.id };
-    } catch (error) {
-      console.error('Error creating notification:', error);
-      return { success: false, error: error.message };
-    }
-  }
-
-  static async getUserNotifications(userId) {
-    try {
-      const notificationsRef = collection(db, 'notifications');
-      const q = query(
-        notificationsRef,
-        where('userId', '==', userId),
-        orderBy('createdAt', 'desc'),
-        limit(50)
-      );
-      
-      const snapshot = await getDocs(q);
-      return snapshot.docs.map(doc => ({
-        id: doc.id,
-        ...doc.data()
-      }));
-    } catch (error) {
-      console.error('Error fetching notifications:', error);
-      return [];
-    }
-  }
-}
-
-// All services are already exported individually above
-// No need for re-export as they're already exported as classes+// All services are already exported individually above