--- conflicted
+++ resolved
@@ -6,24 +6,12 @@
 import { LanguageContext } from "../../context/LanguageContext";
 import { NotificationContext } from "../../context/NotificationContext";
 import { BundleService, WIPService, ActivityLogService } from "../../services/firebase-services";
-import { db, collection, getDocs, doc, updateDoc, COLLECTIONS } from "../../config/firebase";
+import { db, collection, getDocs, setDoc, doc, updateDoc, COLLECTIONS } from "../../config/firebase";
 import OperationsSequenceEditor from '../common/OperationsSequenceEditor';
 import MachineSpecialitySelector from './MachineSpecialitySelector';
-<<<<<<< HEAD
-import { updateBundleWithReadableId } from '../../utils/bundleIdGenerator';
-
-// Mock operation types for fallback
-const mockOperationTypes = [
-  { id: 'overlock', english: 'Overlock Stitching', nepali: 'ओभरलक सिलाई', machine: 'Overlock' },
-  { id: 'flatlock', english: 'Flatlock Stitching', nepali: 'फ्ल्याटलक सिलाई', machine: 'Flatlock' },
-  { id: 'singleNeedle', english: 'Single Needle', nepali: 'एकल सुई', machine: 'Single Needle' },
-  { id: 'buttonhole', english: 'Buttonhole', nepali: 'बटनहोल', machine: 'Buttonhole' },
-];
-=======
 import { updateBundleWithReadableId, getBundleDisplayName } from '../../utils/bundleIdGenerator';
 import { MOCK_DATA, COMPONENT_STATES } from '../../constants';
 import { storageUtils, arrayUtils, debugUtils } from '../../lib';
->>>>>>> 313c627f
 
 const SelfAssignmentSystem = () => {
   const { user } = useContext(AuthContext);
@@ -610,6 +598,49 @@
     setSelectedWork(work);
   };
 
+  // Test function for notification system
+  const testNotificationSystem = () => {
+    // Test supervisor alert
+    addNotification({
+      title: isNepali ? '🎯 टेस्ट सुपरवाइजर अलर्ट' : '🎯 Test Supervisor Alert',
+      message: isNepali 
+        ? 'यो एक टेस्ट सुपरवाइजर नोटिफिकेशन हो - बीप र पुश नोटिफिकेशन सहित'
+        : 'This is a test supervisor notification - with beep and push notification',
+      type: 'supervisor_alert',
+      priority: 'high'
+    });
+
+    // Test workflow notification
+    setTimeout(() => {
+      const mockCompletedWork = {
+        operatorName: user?.name || 'Test Operator',
+        operation: 'Overlock Side Seam',
+        articleNumber: 'TEST123',
+        pieces: 30
+      };
+
+      const mockNextOperators = [
+        { operation: 'Flatlock Shoulder', machineType: 'Flatlock' },
+        { operation: 'Button Attach', machineType: 'Button Machine' }
+      ];
+
+      sendWorkflowNotification(mockCompletedWork, mockNextOperators);
+    }, 1000);
+
+    // Test machine group notification
+    setTimeout(() => {
+      sendMachineGroupNotification('Overlock', {
+        articleNumber: 'TEST456',
+        nextOperation: 'Side Seam',
+        pieces: 25
+      });
+    }, 2000);
+
+    showNotification(
+      isNepali ? 'टेस्ट नोटिफिकेशन पठाइयो!' : 'Test notifications sent!',
+      'success'
+    );
+  };
 
 
   return (
